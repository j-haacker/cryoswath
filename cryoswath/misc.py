"""Miscellaneous helper functions"""

__all__ = [
    # classes
    "binary_chache",
    # functions
    "convert_all_esri_to_feather",
    "cs_id_to_time",
    "cs_time_to_id",
    "define_elev_band_edges",
    "download_pgc_dem",
    "discard_frontal_retreat_zone",
    "effective_sample_size",
    "extend_filename",
    "fill_missing_coords",
    "filter_kwargs",
    "find_region_id",
    "flag_outliers",
    "flag_translator",
    "ftp_cs2_server",
    "gauss_filter_DataArray",
    "get_dem_reader",
    "interpolate_hypsometrically",
    "load_cs_full_file_names",
    "load_cs_ground_tracks",
    "load_glacier_outlines",
    "merge_l2_cache",
    "nan_unique",
    "request_workers",
    "repair_l2_cache",
    "rgi_code_translator",
    "rgi_o1region_translator",
    "rgi_o2region_translator",
    "sandbox_write_to",
    "update_email",
    "update_track_database",
    "warn_with_traceback",
    "weighted_mean_excl_outliers",
    "xycut",
    # variables
    "antenna_baseline",
    "cryosat_id_pattern",
    "Ku_band_freq",
    "nanoseconds_per_year",
    "sample_width",
    "speed_of_light",
    "WGS84_ellpsoid",
    # patches
    "monkeypatch",
    "patched_xr_decode_tDel",
    "patched_xr_decode_scaling",
]  # path variables are currently defined below

from configparser import ConfigParser
from contextlib import contextmanager
from dateutil.relativedelta import relativedelta
from defusedxml.ElementTree import fromstring as ET_from_str
import fnmatch
import ftplib
import geopandas as gpd
import glob
import h5py
import inspect
import numpy as np
import os
from packaging.version import Version
import pandas as pd
from pathlib import Path
from pyproj import CRS, Geod
import queue
import rasterio
import re
from scipy.constants import speed_of_light
import scipy.stats
from scipy.stats import norm, median_abs_deviation
from scipy.stats import t as student_t
import shapely
import shutil
from sklearn import linear_model, preprocessing
import sys
from tables import NaturalNameWarning
import time
import threading
import traceback
from typing import Literal, Union
import warnings
import xarray as xr

from . import gis


def init_project():
    if not (os.path.exists("data") or os.path.exists("scripts")):
        try:
            from git.repo import Repo

            Repo.clone_from(
                "https://github.com/j-haacker/cryoswath.git", "data", branch="data"
            )
            Repo.clone_from(
                "https://github.com/j-haacker/cryoswath.git",
                "scripts",
                branch="scripts",
            )
        except Exception:
            os.makedirs("scripts")
    else:
        warnings.warn(
            'Make sure "data" and "scripts" have a structure like the corresponding '
            "repository branches. If your unsure, move your directories to a backup, "
            "run `init_project()` again, and restore your backups."
        )
    config_file = os.path.join("scripts", "config.ini")
    config = ConfigParser()
    if os.path.isfile(config_file):
        config.read(os.path.join("scripts", "config.ini"))
    config["path"] = {"base": os.getcwd()}
    with open(config_file, "w") as f:
        config.write(f)
    print("Run cryoswath.misc.update_email() from a python prompt to complete setup.")


# Paths ##############################################################
if os.path.isfile("config.ini"):
    config = ConfigParser()
    config.read("config.ini")
    data_path = os.path.join(config["path"]["base"], "data")
else:
    data_path = str(Path.cwd() / "data")
    warnings.warn(
        "Base path not defined. Path variables may be wrong. Make sure to have run "
        '`cryoswath-init` and your working directory is "scripts".'
    )
l1b_path = os.path.join(data_path, "L1b")
l2_swath_path = os.path.join(data_path, "L2_swath")
l2_poca_path = os.path.join(data_path, "L2_poca")
l3_path = os.path.join(data_path, "L3")
l4_path = os.path.join(data_path, "L4")
tmp_path = os.path.join(data_path, "tmp")
aux_path = os.path.join(data_path, "auxiliary")
cs_ground_tracks_path = os.path.join(aux_path, "CryoSat-2_SARIn_ground_tracks.feather")
rgi_path = os.path.join(aux_path, "RGI")
dem_path = os.path.join(aux_path, "DEM")

__all__.extend(
    [  # pathes
        "aux_path",
        "cs_ground_tracks_path",
        "data_path",
        "dem_path",
        "l1b_path",
        "l2_swath_path",
        "l2_poca_path",
        "l3_path",
        "l4_path",
        "rgi_path",
        "tmp_path",
    ]
)

# Config #############################################################
WGS84_ellpsoid = Geod(ellps="WGS84")
# The following is advised to set for pandas<v3 (default for later versions)
pd.options.mode.copy_on_write = True

# Constants ##########################################################
antenna_baseline = 1.1676
Ku_band_freq = 13.575e9
sample_width = speed_of_light / (320e6 * 2) / 2
cryosat_id_pattern = re.compile(
    "20[12][0-9][01][0-9][0-3][0-9]T[0-2][0-9]([0-5][0-9]){2}"
)
nanoseconds_per_year = 365.25 * 24 * 60 * 60 * 1e9
_norm_isf_025 = norm.isf(0.025)
_norm_isf_25 = norm.isf(0.25)
_norm_sf_1 = norm.sf(1)

# Functions ##########################################################


# security issue?
class binary_chache:
    """Helper class to download via ftp."""

    def __init__(self):
        self._cache = bytearray()

    @property
    def cache(self):
        return self._cache.decode()

    @cache.deleter
    def cache(self):
        del self._cache[:]

    def add(self, new_part):
        """Appends to cache.

        Args:
            new_part (binary): New part.
        """
        self._cache.extend(new_part)


def cs_id_to_time(cs_id: str) -> pd.Timestamp:
    """Formats CryoSat-2 file time tag as timestamp.

    Args:
        cs_id (str): CryoSat-2 file time tag.

    Returns:
        pd.Timestamp: Timestamp.
    """
    return pd.to_datetime(cs_id, format="%Y%m%dT%H%M%S")


def cs_time_to_id(time: pd.Timestamp) -> str:
    """Converts timestamp to CryoSat-2 file time tag.

    Args:
        time (pd.Timestamp): Timestamp.

    Returns:
        str: CryoSat-2 file time tag.
    """
    return time.strftime("%Y%m%dT%H%M%S")


def convert_all_esri_to_feather(dir_path: str = None) -> None:
    """Converts ESRI/ArcGIS formatted files to feathers

    Finds all .shp in given directory. Not recursive.

    Args:
        dir_path (str, optional): Root directory. Defaults to None.
    """
    for shp_file in glob.glob("*.shp", root_dir=dir_path):
        try:
            gis.esri_to_feather(os.path.join(dir_path, shp_file))
        except Exception as err:
            print("Error occured while translating", shp_file, " ... skipped.")
            print("Error message:", str(err))
        else:
            print("Converted", shp_file)
            basename = os.path.extsep.join(shp_file.split(os.path.extsep)[:-1])
            for associated_file in glob.glob(basename + ".*", root_dir=dir_path):
                if associated_file.split(os.path.extsep)[-1] != "feather":
                    try:
                        os.remove(os.path.join(dir_path, associated_file))
                    except Exception as err:
                        print("Couldn't clean up", associated_file, " ... skipped.")
                        print("Error message:", str(err))
                    else:
                        print("Removed", associated_file)


def dataframe_to_rioxr(df, crs):
    return fill_missing_coords(df.to_xarray()).rio.write_crs(crs)


def define_elev_band_edges(elevations: xr.DataArray) -> np.ndarray:
    elev_range_80pctl = float(
        elevations.quantile([0.1, 0.9]).diff(dim="quantile").values.item(0)
    )
    if elev_range_80pctl >= 500:
        elev_bin_width = 50
    else:
        elev_bin_width = elev_range_80pctl / 10
    return np.arange(
        elevations.min(), elevations.max() + elev_bin_width, elev_bin_width
    )


def discard_frontal_retreat_zone(
    ds,
    replace_vars: list,
    main_var: str = "_median",
    elev: str = "ref_elev",
    mode: str = None,
    threshold: float = None,
) -> xr.Dataset:
    """Unsets values in zone of frontal retreat

    Areas that are not continuesly glacierized distort the fitted
    polynomial that is used to fill voids, biasing aggregates of later
    products.

    This function compares the change rates in lower elevation bands. If
    the lowest bands show smaller changes than those immediately above
    them, this is interpreted as indication of a temporarily
    glacier-free surface.

    Args:
        ds (_type_): _description_
        replace_vars (list): _description_
        main_var (str, optional): _description_. Defaults to "_median".
        elev (str, optional): _description_. Defaults to "ref_elev".
        mode (str, optional): _description_. Defaults to None.
        threshold (float, optional): _description_. Defaults to None.

    Returns:
        xr.Dataset: _description_
    """

    if mode is None:
        if "time" in ds:
            mode = "temporal"
        else:
            mode = "trend"

    if threshold is None:
        if mode == "temporal":
            threshold = 10
        elif mode == "trend":
            threshold = 1
        else:
            ValueError("Value for 'mode' not allowed.")

    def custom_count(data, **kwargs):
        return ((~np.isnan(data)).sum(0) > 5).sum() > 4

    def median_mad(data, **kwargs):
        return np.nanmedian(median_abs_deviation(data, 0, **kwargs))

    try:
        # print(define_elev_band_edges(ds[elev]))
        bands = ds[main_var].groupby_bins(
            ds[elev], define_elev_band_edges(ds[elev])[:5], include_lowest=True
        )
    except ValueError as err:
        if str(err) == "arange: cannot compute length":
            return ds
        raise

    if mode == "temporal":
        if (ds[main_var].count("time") > 5).sum() < 5 or not bands.reduce(
            custom_count, ...
        ).all():
            return ds
        tmp = bands.reduce(median_mad, ..., nan_policy="omit")
    else:
        if ds[main_var].count() < 5 or not (bands.count() > 4).all():
            # print(ds[main_var].count(), bands.count())
            return ds
        tmp = np.abs(bands.mean())

    if not (tmp > threshold).any():
        # print(ds.basin_id.values.item(0), "too small.",
        #       ds[elev].count().values.item(0), "cells in total")
        return ds

    front_bin = ((tmp > tmp.max() / 2).cumsum() != 0).idxmax().values.item(0)

    # # debugging:
    # import matplotlib.pyplot as plt
    # tmp.plot()
    # plt.show()

    if isinstance(replace_vars, str):
        replace_vars = [replace_vars]
    for var_ in replace_vars:
        ds[var_] = xr.where(
            ~(ds[elev] < front_bin.left),
            ds[var_],
            (
                np.nan
                if "_FillValue" not in ds[var_].attrs
                else ds[var_].attrs["_FillValue"]
            ),
            keep_attrs=True,
        )

    return ds


try:
    from pdemtools.load import mosaic as pdemtools_mosaic
except ImportError as err:
    warnings.warn(
        "Could not import pdemtools. If it is installed, consider using "
        "a conda environment which manages better to install GDAL with "
        f"its complex dependencies. The thrown error reads:\n {str(err)}"
    )
else:
<<<<<<< HEAD

    def download_pgc_dem(
        polygon: shapely.Polygon | gpd.GeoSeries, identifier: str | Path
    ) -> None:
        if not isinstance(polygon, gpd.GeoSeries):
            polygon = gpd.GeoSeries(polygon, crs=4326)
        if shapely.get_coordinates(polygon)[0, 1] > 0:
=======
    def download_pgc_dem(polygon: shapely.Polygon | gpd.GeoSeries, identifier: str | Path) -> None:
        if not isinstance(polygon, gpd.GeoSeries):
            polygon = gpd.GeoSeries(polygon, crs=4326)
        if shapely.get_coordinates(polygon)[0,1] > 0:
>>>>>>> 85082320
            dataset = "arcticdem"
            polygon = polygon.to_crs(3413).unary_union
        else:
            dataset = "rema"
            polygon = polygon.to_crs(3013).unary_union
        if isinstance(identifier, str):
            if os.path.sep in identifier or "." in identifier[-5:]:
                save_to = Path(identifier)
            else:
                save_to = Path(dem_path / identifier).with_suffix(".tif")
        else:
            save_to = identifier
        print(f"Downloading raster and storing in {str(save_to)}")
        pdemtools_mosaic(dataset, "32m", polygon).rio.to_raster(save_to)
<<<<<<< HEAD
=======
    __all__.append("download_pgc_dem")
>>>>>>> 85082320


# def download_file(url: str, out_path: str = ".") -> str:
#     # snippet adapted from https://stackoverflow.com/a/16696317
#     # authors: https://stackoverflow.com/users/427457/roman-podlinov
#     #      and https://stackoverflow.com/users/12641442/jenia
#     local_filename = os.join(out_path, url.split('/')[-1])
#     # NOTE the stream=True parameter below
#     with requests.get(url, stream=True) as r:
#         r.raise_for_status()
#         with open(local_filename, 'wb') as f:
#             for chunk in r.iter_content(chunk_size=8192):
#                 # If you have chunk encoded response uncomment if
#                 # and set chunk_size parameter to None.
#                 #if chunk:
#                 f.write(chunk)
#     return local_filename
# __all__.append("download_file")


def drop_small_glaciers(
    df: pd.DataFrame,
    area_threshold: float,  # in km²
) -> pd.DataFrame:
    """Remove glaciers smaller than threshold

    Designed for use with RGI data. Requires column "area_km2".

    Args:
        gdf (pd.DataFrame): RGI glacier/complex (Geo)DataFrame.
        area_threshold (float): Minimum glacier size in km².

    Returns:
        pd.DataFrame: As input without rows that do not pass threshold.
    """
    small_glacier_mask = df.area_km2 < area_threshold
    if sum(small_glacier_mask) != 0:
        warnings.warn(
            f"Dropping {sum(small_glacier_mask)} glaciers < {area_threshold} km² "
            "from RGI o1 region."
        )
    return df[~small_glacier_mask]


def effective_sample_size(weights: np.ndarray | xr.DataArray):
    """Calculates the effective sample size based on sample weights

    Args:
        weights (np.ndarray | xr.DataArray): Weights

    Returns:
        _type_: Effective sample size as scalar of type equal to input.
    """
    return weights.sum() ** 2 / (weights**2).sum()


def extend_filename(file_name: str, extension: str) -> str:
    """Adds string at end of file name, before last "."

    Args:
        file_name (str): File name or path.
        extension (str): String to insert at end.

    Returns:
        str: As input, including extension.
    """
    fn_parts = file_name.split(os.path.extsep)
    return (
        os.path.extsep.join(fn_parts[:-1]) + extension + os.path.extsep + fn_parts[-1]
    )


def fill_missing_coords(
    l3_data, minx: int = 9e7, miny: int = 9e7, maxx: int = -9e7, maxy: int = -9e7
) -> xr.Dataset:
    # previous version inspired by user9413641
    # https://stackoverflow.com/questions/68207994/fill-in-missing-index-positions-in-xarray-dataarray
    # ! resx, resy = [int(r) for r in l3_data.rio.resolution()] don't
    # use `rio.resolution()`: this assumes no holes which renders this
    # function obsolete
    l3_data = l3_data.sortby("x").sortby("y")  # ensure monotonix x and y
    resx, resy = [l3_data[k].diff(k).min().values.astype("int") for k in ["x", "y"]]
    minx, miny = int(minx + resx / 2), int(miny + resy / 2)
    maxx, maxy = int(maxx - resx / 2), int(maxy - resy / 2)
    if l3_data["x"].min().values < minx:
        minx = l3_data["x"].min().values.astype("int")
    else:
        minx = int(minx + (l3_data["x"].min().values - minx) % resx - resx)
    if l3_data["y"].min().values < miny:
        miny = l3_data["y"].min().values.astype("int")
    else:
        miny = int(miny + (l3_data["y"].min().values - miny) % resy - resy)
    if l3_data["x"].max().values > maxx:
        maxx = l3_data["x"].max().values.astype("int")
    else:
        maxx = int(maxx - (maxx - l3_data["x"].max().values) % resx + resx)
    if l3_data["y"].max().values > maxy:
        maxy = l3_data["y"].max().values.astype("int")
    else:
        maxy = int(maxy - (maxy - l3_data["y"].max().values) % resy + resy)
    coords = {"x": range(minx, maxx + 1, resx), "y": range(miny, maxy + 1, resy)}
    return l3_data.reindex(
        coords,
        method=None,
        copy=False,
        fill_value={
            _var: (
                l3_data[_var].attrs["_FillValue"]
                if "_FillValue" in l3_data[_var].attrs
                else np.nan
            )
            for _var in [*l3_data.data_vars, "x", "y"]
        },
    )


# ! make recursive
def filter_kwargs(
    func: callable,
    kwargs: dict,
    *,
    blacklist: list[str] = None,
    whitelist: list[str] = None,
) -> dict:
    """Automatically reduces dict to accepted inputs

    Detects expected key-word arguments of a function and only passes
    those. Use black- and whitelists to refine.

    Args:
        func (callable): Target function.
        kwargs (dict): KW-args to be filtered.
        blacklist (list[str], optional): Blacklist undesired arguments.
            Defaults to None.
        whitelist (list[str], optional): Include extra arguments, that are
            not part of the functions signature. Defaults to None.

    Returns:
        dict: Filtered kw-args.
    """

    def ensure_list(tmp_list):
        if tmp_list is None:
            return []
        elif isinstance(tmp_list, str):
            return [tmp_list]
        else:
            return tmp_list

    blacklist = ensure_list(blacklist)
    whitelist = ensure_list(whitelist)
    params = inspect.signature(func).parameters
    return {
        k: v
        for k, v in kwargs.items()
        if (k in params and k not in blacklist) or k in whitelist
    }


def find_region_id(location: any, scope: str = "o2") -> str:
    """Returns RGI id for multitude of inputs

    Special behavior in Greenland! If o2 region is requested, return id of
    "custom" subregion: 05-11--05-15 for N, W, SW, SE, E. See geo-feathers
    in `data/auxiliary/RGI/05-1*.feather`.

    Args:
        location (any): Can be a geo-referenced xarray.DataArray, a
            geopandas.GeoDataFrame or Series, or a shapely.Geometry.
        scope (str, optional): One of "o1", "o2", or "basin". Defaults to
            "o2".

    Raises:
        Exception: `scope` is "o2" and `location` is in Greenland but
            - not in one of the custom subregions or
            - in more than one custom subregion.

    Returns:
        str: RGI id.
    """
    if isinstance(location, xr.DataArray) or isinstance(location, xr.Dataset):
        left, lower, right, upper = location.rio.transform_bounds(4326)
        location = shapely.Point(left + (right - left) / 2, lower + (upper - lower) / 2)
    if isinstance(location, gpd.GeoDataFrame):
        location = location.geometry
    if isinstance(location, gpd.GeoSeries):
        location = location.to_crs(4326).union_all("coverage")
    if not isinstance(location, shapely.Geometry):
        if isinstance(location, tuple) or (
            isinstance(location, list) and len(location) < 3
        ):
            location = shapely.Point(location[1], location[0])
        else:
            location = shapely.Polygon([(coord[1], coord[0]) for coord in location])
    rgi_o2_gpdf = gpd.read_feather(
        os.path.join(rgi_path, "RGI2000-v7.0-o2regions.feather")
    )
    rgi_region = rgi_o2_gpdf[rgi_o2_gpdf.contains(location.centroid)]
    if scope == "o1":
        return rgi_region["o1region"].values[0]
    elif scope == "o2":
        out = rgi_region["o2region"].values[0]
        if out == "05-01":
            sub_o2 = gpd.GeoSeries(
                [
                    _load_o2region(f"05-1{i + 1}").union_all("coverage").envelope
                    for i in range(5)
                ],
                crs=4326,
            )
            contains_location = sub_o2.contains(location)
            if not any(contains_location):
                raise Exception(
                    f"Location {location} not in any of Greenlands subregions "
                    "(N,W,SW,SE,E)."
                )
            elif sum(contains_location) > 1:
                raise Exception(
                    f"Location {location} is in multiple subregions (N,W,SW,SE,E)."
                )
            out = f"05-1{int(sub_o2[contains_location].index.values) + 1}"
        return out
    elif scope == "basin":
        rgi_glacier_gpdf = _load_o2region(rgi_region["o2region"].values[0], "glaciers")
        return rgi_glacier_gpdf[rgi_glacier_gpdf.contains(location.centroid)][
            "rgi_id"
        ].values[0]
    raise Exception('`scope` can be one of "o1", "o2", or "basin".')

    # ! tbi: if only small region/one glacier, make get its
    # to_planar = Transformer.from_crs(CRS.from_epsg(4326), CRS.from_epsg(3413))
    # if shapely.ops.transform(to_planar.transform, region_outlines).area >


def flag_outliers(
    data,
    *,
    weights=None,
    stat: callable = np.median,
    deviation_factor: float = 3,
    scaling_factor: float = 2 * 2**0.5 * scipy.special.erfinv(0.5),
):
    """Flags data that is considered outlier given a set of assumptions

    Data too far from a reference point is marked. Works analogous comparing
    data to its mean in terms of standard deviations.

    Function was meant to be versatile. However, I'm not sure it makes
    sense using it with other than the "usual" statistics: mean and median.

    It defaults to marking data further from the median than 3 scaled MADs.

    Args:
        data (ArrayLike): If data is an array, outliers will be flagged
            along first dimension (given `stat` works like most numpy
            functions).
        weights (ArrayLike): If weights are provided, they are passed as
            the keyword argument to `stat`.
        stat (callable, optional): Function to return first and second
            reference points. Defaults to np.median.
        deviation_factor (float, optional): Allowed number of reference
            point distances between data and first reference point.
            Defaults to 3.
        scaling_factor (float, optional): Reference distance scaling.
            Defaults to 2*2**.5*scipy.special.erfinv(.5)).

    Returns:
        bool, shaped like input: Mask that is positive for outliers.
    """
    if weights is None:
        first_moment = stat(data)
    else:
        first_moment = stat(data, weights=weights)
    # print(first_moment)
    deviation = np.abs(data - first_moment)
    # print(deviation)
    if weights is None:
        deviation_limit = stat(deviation) * deviation_factor * scaling_factor
    else:
        deviation_limit = (
            stat(deviation, weights=weights) * deviation_factor * scaling_factor
        )
    # print(deviation_limit)
    return deviation > deviation_limit


def flag_translator(cs_l1b_flag):
    """Retrieves the meaning of a flag from the attributes.

    If attributes contain "flag_masks", it converts the value to a
    binary mask and returns a list of flags. Else it expects
    "flag_values" and interprets and returns the flag as one of a set of
    options.

    This works for CryoSat-2 L1b netCDF data. It depends on the
    attribute structure and names.

    Args:
        cs_l1b_flag (0-dim xarray.DataArray): Flag variable of waveform.

    Returns:
        list or string: List of flags or single option, depending on
        flag.
    """
    if "flag_masks" in cs_l1b_flag.attrs:
        flag_dictionary = pd.Series(
            data=cs_l1b_flag.attrs["flag_meanings"].split(" "),
            index=np.log2(
                np.abs(cs_l1b_flag.attrs["flag_masks"].astype("int64"))
            ).astype("int"),
        ).sort_index()
        bin_str = bin(int(cs_l1b_flag.values))[2:]
        flag_list = []
        for i, b in enumerate(reversed(bin_str)):
            if b == "1":
                try:
                    flag_list.append(flag_dictionary.loc[i])
                except KeyError:
                    raise (
                        f"Unkown flag: {2**i}! This points to a bug either in the code "
                        "or in the data!"
                    )
        return flag_list
    else:
        flag_dictionary = pd.Series(
            data=cs_l1b_flag.attrs["flag_meanings"].split(" "),
            index=cs_l1b_flag.attrs["flag_values"],
        )
        return flag_dictionary.loc[int(cs_l1b_flag.values)]


@contextmanager
def ftp_cs2_server(**kwargs):
    try:
        config = ConfigParser()
        config.read("config.ini")
        email = config["user"]["email"]
    except KeyError:
        print(
            "\n\nPlease call `misc.update_email()` to provide your email address as "
            "ESA asks for it as password when downloading data via ftp.\n\n",
        )
        raise
    with ftplib.FTP("science-pds.cryosat.esa.int", **kwargs) as ftp:
        ftp.login(passwd=email)
        yield ftp


def gauss_filter_DataArray(
    da: xr.DataArray, dim: str, window_extent: int, std: int
) -> xr.DataArray:
    """Low-pass filters input array.

    Convolves each vector of an array along the specified dimension with a
    normalized gauss-function having the specified standard deviation.

    Args:
        da (xr.DataArray): Data to be filtered.
        dim (str): Dimension to apply filter along.
        window_extent (int): Window width. If not uneven, it is increased.
        std (int): Standard deviation of gauss-filter.

    Returns:
        xr.DataArray: _description_
    """
    # force window_extent to be uneven to ensure center to be where expected
    half_window_extent = window_extent // 2
    window_extent = 2 * half_window_extent + 1
    gauss_weights = scipy.stats.norm.pdf(
        np.arange(-half_window_extent, half_window_extent + 1), scale=std
    )
    gauss_weights = xr.DataArray(
        gauss_weights / np.sum(gauss_weights), dims=["window_dim"]
    )
    if np.iscomplexobj(da):
        helper = (
            da.rolling({dim: window_extent}, center=True, min_periods=1)
            .construct("window_dim")
            .dot(gauss_weights)
        )
        return helper / np.abs(helper)
    else:
        return (
            da.rolling({dim: window_extent}, center=True, min_periods=1)
            .construct("window_dim")
            .dot(gauss_weights)
        )


def get_dem_reader(data: any = None) -> rasterio.DatasetReader:
    """Determines which DEM to use

    Attempts to determine location of `data` and returns appropriate
    `rasterio.io.DatasetReader`. Only implemented for ArcticDEM and
    REMA.

    Args:
        data (any): Defaults to None.

    Raises:
        NotImplementedError: If region can't be inferred.

    Returns:
        rasterio.DatasetReader: Reader pointing to the file.
    """

    raster_extensions = ["tif", "nc"]

    if isinstance(data, shapely.Geometry):
        lat = np.mean(data.bounds[1::2])
    elif (
        isinstance(data, float)
        or isinstance(data, int)
        or (isinstance(data, np.ndarray) and data.size == 1)
    ):
        lat = data
    elif "lat_20_ku" in data:
        lat = data.lat_20_ku.values[0]
    elif isinstance(data, xr.DataArray) or isinstance(data, xr.Dataset):
        lat = np.mean(data.rio.transform_bounds("EPSG:4326")[1::2])
    elif isinstance(data, gpd.GeoSeries) or isinstance(data, gpd.GeoDataFrame):
        lat = data.to_crs(4326).union_all("coverage").centroid.y
    elif isinstance(data, str):
        if data.lower() in ["arctic", "arcticdem"]:
            lat = 90
        elif data.lower() in ["antarctic", "rema"]:
            lat = -90
        elif os.path.sep in data:
            return rasterio.open(data)
        elif any([data.split(".")[-1] in raster_extensions]):
            return rasterio.open(os.path.join(dem_path, data))
    if "lat" not in locals():
        raise NotImplementedError(
            f"`get_dem_reader` could not handle the input of type {data.__class__}. "
            "See doc for further info."
        )
    if lat > 0:
        # return rasterio.open(os.path.join(dem_path,
        #                                   "arcticdem_mosaic_100m_v4.1_dem.tif"))
        dem_filename = "arcticdem_mosaic_100m_v4.1_dem.tif"
    else:
        dem_filename = "rema_mosaic_100m_v2.0_filled_cop30_dem.tif"
    if not os.path.isfile(os.path.join(dem_path, dem_filename)):
        raster_file_list = []
        for ext in raster_extensions:
            raster_file_list.extend(glob.glob("*." + ext, root_dir=dem_path))
        print(
            "DEM not found with default filename. Please select from the following:\n",
            ", ".join(raster_file_list),
            flush=True,
        )
        dem_filename = input("Enter filename:")
    return rasterio.open(os.path.join(dem_path, dem_filename))


def interpolate_hypsometrically(
    ds: xr.Dataset,
    main_var: str,
    error: str,
    elev: str = "ref_elev",
    weights: str = "weights",
    outlier_replace: bool = False,
    outlier_limit: float = 2,
    return_coeffs: bool = False,
    fit_sanity_check: dict = None,
    fill_flag: tuple[str, int] = None,
) -> xr.Dataset:
    """Fills data gaps by hypsometrical interpolation

    If sufficient data is provided, this routine sorts and bins the data
    by elevation bands and fits a third-order polynomial to the weighted
    averages.

    Sufficient data requires 4 or more bands, with an effective sample
    size of 6 or larger, that span at least 2/3 of the total elevation
    range. The weights used to calculate the weighted average are the
    reciprocal squared errors if no weights are provided.

    If dimension "time" exists, recurse into time steps and interpolate
    per time step.

    Args:
        ds (xr.Dataset): Input with voids. The input has to be along
            dimension "stacked_x_y".
        main_var (str): Name of variable to interpolate. error (str):
            Name of errors. Where interpolated, errors will be filled by
            the scaled RMSE of the fit. The scaling factor will be
            inferred from `error`! Include one of "std", "iqr", "mad",
            "95" in the `error` variable name. If non can be found, it
            is assumed to be the standard deviation ("std"). The error
            data are only used if weights are not provided.
        elev (str, optional): Name of variable that contains the
            reference elevation used for binning. If the variable does
            not exist, it is attempted to read the reference elevations
            from disk. Defaults to "ref_elev".
        weights (str, optional): Provide name of variable that contains
            the weights. The weights will be passed to `numpy.average`
            and should be 1/variance or similar. Defaults to "weights".
        outlier_replace (bool, optional): If enabled, also interpolates
            outliers. Defaults to False.
        outlier_limit (float, optional): Factor of outlier scale (e.g.
            standard deviation). Defaults to 2.
        return_coeffs (bool, optional): If enabled, also returns 3rd
            order polynomial parameters in `numpy.polyfit
            <https://numpy.org/doc/stable/reference/generated/numpy.polyfit.html>`_
            order (highest to lowest). Defaults to False.
        fit_sanity_check (dict, optional): Defaults to None. If None or
            False, it will not be used. If you want to test the
            polynomial gradients, either set to True or pass a `dict`.
            If True, default values will be used; that are 0.1 if used
            with elevation difference to a ref. DEM and 0.05 if used
            with elevation change trends. If you pass a `dict`, the key
            "max_allowed_gradient" will be used. If the gradient is
            steeper than the threshold the model is rejected.
        fill_flag (tuple[str, int], optional): Defaults to None. If provided,
            assigns `fill_flag[1]` to `ds[fill_flag[0]]` where filled.
    Returns:
        xr.Dataset: Filled dataset.
    """

    def select_returns(return_coeffs, ds, coeffs):
        if return_coeffs:
            return ds, coeffs
        else:
            return ds

    def design_matrix(x_vals):
        return np.hstack([x_vals, x_vals**2, x_vals**3])

    def invert_3rd_order_coeff_scaling(scaler, coeffs):
        mu, sig = scaler.mean_[0], scaler.scale_[0]
        p0, p1, p2, p3 = coeffs / np.hstack([1, design_matrix(sig)])[::-1]
        return np.array(
            [
                p0,
                p1 - 3 * mu * p0,
                p2 - 2 * mu * p1 + 3 * mu**2 * p0,
                p3 - mu * p2 + mu**2 * p1 - mu**3 * p0,
            ]
        )

    if "time" in ds.dims and len(ds.time) > 1:
        # note: `groupby("time")` creates time depencies for all data_vars. this
        #       requires taking note of those data_vars that do not depend on
        #       time and reset those after the operation
        no_time_dep = [
            data_var for data_var in ds.data_vars if "time" not in ds[data_var].dims
        ]
        if fit_sanity_check is True:
            # set default sanity check for elevation differences wrt. ref. DEM
            fit_sanity_check = {
                "max_allowed_gradient": 10 / 100
            }  # [10 m elev.diff. per 100 m of elevation]
        ds = ds.groupby("time", squeeze=False).map(
            interpolate_hypsometrically,
            main_var=main_var,
            elev=elev,
            error=error,
            outlier_replace=outlier_replace,
            return_coeffs=return_coeffs,
            fit_sanity_check=fit_sanity_check,
            fill_flag=fill_flag,
        )
        for var_name in no_time_dep:
            ds[var_name] = ds[var_name].isel(time=0)
        return select_returns(return_coeffs, ds, np.array([np.nan] * 4))
    else:
        if fit_sanity_check is True:
            # set default sanity check for elevation change rate
            fit_sanity_check = {
                "max_allowed_gradient": 5 / 100
            }  # [10 m/yr elev.trend per 100 m of elevation]

    # this function uses boolean indexing which is not possible with dask
    # arrays. so if ds contains dask arrays, compute them.
    if ds.chunks is not None:
        ds = ds.compute()

    # tbi: currently the data needs to have the single dimension "stacked_x_y".
    #      implement automatic stacking and remove the hard coded dim name.

    # abort if too little data (checking elevation and data validity).
    # necessary to prevent errors but also introduces data gaps
    if ds[elev].where(ds[error] > 0).count() < 24:
        # print("too little data")
        return select_returns(return_coeffs, ds, np.array([np.nan] * 4))
    # also, abort if there isn't anything to do
    if not ds[error].isnull().any() and not outlier_replace:
        # print("nothing to do")
        return select_returns(return_coeffs, ds, np.array([np.nan] * 4))

    # below might need fill_missing_coords. naively: should not be important
    neighbours = (
        ds[main_var]
        .unstack()
        .sortby("x")
        .sortby("y")
        .rolling(x=5, y=5, min_periods=3, center=True)
    )

    def local_stats(groups):
        with warnings.catch_warnings():
            warnings.filterwarnings(
                "ignore",
                "Degrees of freedom <= 0 for slice.",
                RuntimeWarning,
                r"numpy\.lib\..*nanfunctions.*",
            )
            _cnt = groups.count()
            _mean = (
                groups.mean()
                .where(_cnt >= 6)
                .stack(stacked_x_y=["x", "y"])
                .reindex_like(ds[main_var])
            )
            _std = (
                groups.std(ddof=1)
                .where(_cnt >= 6)
                .stack(stacked_x_y=["x", "y"])
                .reindex_like(ds[main_var])
            )
            _cnt = _cnt.stack(stacked_x_y=["x", "y"]).reindex_like(ds[main_var])
        return _mean, _std, _cnt

    neighbour_mean, neighbour_std, neighbour_count = local_stats(neighbours)
    if outlier_replace:
        neighbour_elev = (
            ds[elev]
            .unstack()
            .sortby("x")
            .sortby("y")
            .rolling(x=5, y=5, min_periods=3, center=True)
        )
        _cnt = neighbour_elev.count()
        neighbour_elev_mean = (
            neighbour_elev.mean()
            .where(_cnt >= 6)
            .stack(stacked_x_y=["x", "y"])
            .reindex_like(ds[main_var])
        )
        with warnings.catch_warnings():
            warnings.filterwarnings(
                "ignore",
                "Degrees of freedom <= 0 for slice.",
                RuntimeWarning,
                r"numpy\.lib\..*nanfunctions.*",
            )
            neighbour_elev_std = (
                neighbour_elev.std(ddof=1)
                .where(_cnt >= 6)
                .stack(stacked_x_y=["x", "y"])
                .reindex_like(ds[main_var])
            )
        noise = (
            np.abs(ds[main_var] - neighbour_mean) / neighbour_std
            - np.abs(ds[elev] - neighbour_elev_mean) / neighbour_elev_std
        ) > outlier_limit
        # print(neighbour_count>=6, noise)
        # # debugging plot:
        # import matplotlib.pyplot as plt
        # # noise.astype("int").unstack().sortby("x").sortby("y").T.plot(cmap="cool")
        # # (np.abs(ds[main_var]-neighbour_mean)/neighbour_std - outlier_limit
        # #  - np.abs(ds[elev]-neighbour_elev_mean)/neighbour_elev_std
        # # ).unstack().sortby("x").sortby("y").T.plot(cmap="cool")
        # neighbour_count.unstack().sortby("x").sortby("y").T.plot(cmap="cool")
        # plt.show()
        ds[main_var] = xr.where(
            ~np.logical_and(neighbour_count >= 6, noise),
            ds[main_var],
            np.nan,
            keep_attrs=True,
        )
        neighbours = (
            ds[main_var]
            .unstack()
            .sortby("x")
            .sortby("y")
            .rolling(x=5, y=5, min_periods=3, center=True)
        )
        neighbour_mean, neighbour_std, neighbour_count = local_stats(neighbours)
    # # if the reference elevations contain nan values, this leads to errors
    # index_with_nan_in_elev = ds[ds[elev].dims[0]]
    # ds = ds.where(~ds[elev].isnull()).dropna(ds[elev].dims[0])
    # assign weights if not present. use previously assigned weights to
    # prevent using previously filled cells from inform a new average.
    if weights not in ds:
        ds[weights] = 1 / ds[error] ** 2
    group_obj = ds.groupby_bins(
        elev, define_elev_band_edges(ds[elev]), include_lowest=True
    )
    elev_bin_means = pd.Series(index=group_obj.groups)
    elev_bin_errs = pd.Series(index=group_obj.groups)
    fill_mask = -1 * xr.ones_like(ds[main_var])
    for label, group in group_obj:
        if (group[weights] > 0).sum() < 6:
            continue
        vals = (
            group[main_var].fillna(-9999).squeeze()
        )  # make it obvious if anything goes wrong
        w = group[weights].fillna(0).squeeze()
        avg, _var, _ess, to_be_filled_mask = weighted_mean_excl_outliers(
            values=vals, weights=w, deviation_factor=outlier_limit, return_mask=True
        )
        err = student_t.isf(_norm_sf_1, _ess) * (_var / _ess) ** 0.5
        if outlier_replace:
            to_be_filled_mask = np.logical_or(
                group[main_var].isnull().squeeze(), to_be_filled_mask
            )
        else:
            to_be_filled_mask = group[main_var].isnull().squeeze()
        to_be_filled_mask = xr.align(
            fill_mask, to_be_filled_mask, join="left", fill_value=-1
        )[1]
        fill_mask = xr.where(to_be_filled_mask != -1, to_be_filled_mask, fill_mask)
        if np.isnan(avg):
            # print("calc weighted avg failed (probably insufficient data)", label)
            continue
        # # debugging notice
        # print("calc weighted avg succeeded", label)
        # print("avg", avg, "_var", _var, "effective_samp_size", _ess,
        #       "err", err)
        elev_bin_means.loc[label] = avg
        elev_bin_errs.loc[label] = err
    elev_bin_means.dropna(inplace=True)
    elev_bin_errs.dropna(inplace=True)
    # print(elev_range_80pctl)
    if elev_bin_means.empty or len(elev_bin_means.index) < 5:
        # print("data doesn't cover sufficient elevation bands", elev_bin_means)
        return select_returns(return_coeffs, ds, np.array([np.nan] * 4))
    # print(elev_bin_means, elev_bin_errs)
    # fit polynomial
    try:
        x_vals = np.array([[idx.mid for idx in elev_bin_means.index]]).T
        scaler = preprocessing.StandardScaler().fit(
            x_vals, sample_weight=1 / elev_bin_errs.values
        )
        # print(x_vals, scaler.transform(x_vals))
        # print(x_vals, design_matrix(x_vals), elev_bin_means.values,
        #       1/elev_bin_errs.values)
        # cov = covariance.EmpiricalCovariance().fit(design_matrix(scaler.transform(
        #       x_vals
        # ))).covariance_
        fit = linear_model.Ridge(1, solver="svd").fit(
            design_matrix(scaler.transform(x_vals)),
            elev_bin_means.values,
            1 / elev_bin_errs.values,
        )
        coeffs = np.hstack((fit.intercept_, fit.coef_))[::-1]
    except np.linalg.LinAlgError:  # not sure what error sklearn raises
        print(elev_bin_means)
        print(elev_bin_errs)
        return select_returns(return_coeffs, ds, np.array([np.nan] * 4))
    if fit_sanity_check is not None:
        if (
            np.abs(
                np.polyval(
                    np.polyder(coeffs),
                    scaler.transform(
                        np.array(
                            [elev_bin_means.index[0].mid, elev_bin_means.index[-1].mid]
                        )[:, None]
                    ),
                )
            ).max()
            > fit_sanity_check["max_allowed_gradient"] * scaler.var_**0.5
        ):
            # warnings.warn("discarding fit because unrealistic - !note: this is "
            #               "usually not the desired behavior const./linear "
            #               "extrapolation is used instead of the fit which renders "
            #               "this check obsolete!")
            return select_returns(return_coeffs, ds, np.array([np.nan] * 4))

    def scale(x):
        if isinstance(x, xr.DataArray):
            x = x.values
        elif isinstance(x, (int, float, list)):
            x = np.array(x)
        if len(x.shape) < 2:
            x = x.reshape(-1, 1)
        return scaler.transform(x)

    def const_extrapol(data, pivot):
        return np.polyval(coeffs, scale(pivot).flatten()) + xr.zeros_like(data)

    def linear_extrapol(data, pivot):
        return (
            np.polyval(np.polyder(coeffs), scale(pivot)) * (scale(data) - scale(pivot))
        ).flatten() + const_extrapol(data, pivot)

    extrap_below = ds[elev] < elev_bin_means.index[0].mid
    extrap_above = ds[elev] > elev_bin_means.index[-1].mid
    modelled_list = [
        xr.DataArray(
            fit.predict(design_matrix(scale(ds[elev]))),
            coords={"stacked_x_y": ds.stacked_x_y},
            dims="stacked_x_y",
        )[~np.logical_or(extrap_below, extrap_above)]
    ]
    if extrap_below.any():
        modelled_list.append(
            linear_extrapol(ds[elev][extrap_below], elev_bin_means.index[0].mid)
        )
    if extrap_above.any():
        modelled_list.append(
            linear_extrapol(ds[elev][extrap_above], elev_bin_means.index[-1].mid)
        )
    modelled = (
        xr.concat(modelled_list, "stacked_x_y")
        .reindex_like(ds[main_var])
        .astype(ds[main_var].dtype)
    )
    fit_x_range = elev_bin_means.index[-1].mid - elev_bin_means.index[0].mid
    modelled = xr.where(
        ds[elev] < elev_bin_means.index[0].mid - fit_x_range / 3,
        xr.zeros_like(ds[elev])
        + linear_extrapol(
            xr.zeros_like(ds[elev][:1]) + elev_bin_means.index[0].mid - fit_x_range / 3,
            elev_bin_means.index[0].mid,
        ).values[0],
        modelled,
    )
    modelled = xr.where(
        ds[elev] > elev_bin_means.index[-1].mid + fit_x_range / 3,
        xr.zeros_like(ds[elev])
        + linear_extrapol(
            xr.zeros_like(ds[elev][:1])
            + elev_bin_means.index[-1].mid
            + fit_x_range / 3,
            elev_bin_means.index[-1].mid,
        ).values[0],
        modelled,
    )
    elev_bin_min = (
        elev_bin_means.min() - 2 * elev_bin_errs.iloc[elev_bin_means.argmin()]
    )
    elev_bin_max = (
        elev_bin_means.max() + 2 * elev_bin_errs.iloc[elev_bin_means.argmax()]
    )
    modelled = xr.where(modelled > elev_bin_max, elev_bin_max, modelled)
    modelled = xr.where(modelled < elev_bin_min, elev_bin_min, modelled)
    # # debugging plot:
    # import matplotlib.pyplot as plt
    # _, ax = plt.subplots(ncols=2, figsize=(18,6))
    # ds[main_var].unstack().sortby("x").sortby("y").T.plot(ax=ax[0], robust=True,
    #                                                       cmap="RdYlBu")
    # modelled.unstack().sortby("x").sortby("y").T.plot(ax=ax[1], robust=True,
    #                                                   cmap="RdYlBu")
    # plt.show()
    residuals = ds[main_var] - modelled
    # # debugging plot:
    # import matplotlib.pyplot as plt
    # (np.abs(
    #       neighbour_mean-modelled) - outlier_limit * neighbour_std.mean()
    # ).unstack().sortby("x").sortby("y").T.plot(robust=True, cmap="RdYlBu")
    # plt.show()
    local_deviation = np.logical_and(
        neighbour_count >= 6,
        np.abs(neighbour_mean - modelled) > outlier_limit * neighbour_std.mean(),
    )
    modelled = xr.where(local_deviation, neighbour_mean, modelled)
    if outlier_replace:
        fill_mask = xr.where(local_deviation, 0, fill_mask)
        # std is used as a deviation measure because the fit relies on
        # normal distributed errors anyway. however, maybe it would be
        # better to use the MAD (and maybe go for some max.likelihood
        # optimizer)
        fill_mask = np.logical_or(
            ds[main_var].isnull(),
            np.logical_and(
                fill_mask != 0,
                np.abs(residuals) > outlier_limit * residuals.std(ddof=4),
            ),
        )
    else:
        fill_mask = ds[main_var].isnull()
    # # debugging plot:
    # import matplotlib.pyplot as plt
    # plt.scatter(ds[elev].where(~fill_mask).values.flatten(),
    #             ds[main_var].values.flatten())
    # plt.scatter(ds[elev].where(fill_mask).values.flatten(),
    #             ds[main_var].values.flatten(), ec="tab:purple", fc="none")
    # plt.scatter(ds[elev].where(ds[main_var].isnull()).values.flatten(), modelled,
    #             ec="tab:purple", fc="none")
    # tmp_x_vals = np.linspace(ds[elev].min(), ds[elev].max(), 50)[:,None]
    # plt.plot(tmp_x_vals, fit.predict(design_matrix(scaler.transform(tmp_x_vals))),
    #          c="tab:orange")
    # tmp = 2*neighbour_std.mean().values.item(0)
    # plt.plot(tmp_x_vals,
    #          fit.predict(design_matrix(scaler.transform(tmp_x_vals))) + tmp,
    #          c="tab:gray", ls="dashed")
    # plt.plot(tmp_x_vals,
    #          fit.predict(design_matrix(scaler.transform(tmp_x_vals))) - tmp,
    #          c="tab:gray", ls="dashed")
    # plt.errorbar(x_vals, elev_bin_means, elev_bin_errs, ls="none", c="tab:red")
    # if "time" in ds:
    #     plt.title(ds.time.values)#.strftime("%Y-%m-%d")
    # plt.ylim([ds[main_var].min(), ds[main_var].max()])
    # plt.show()
    ds[main_var] = xr.where(~fill_mask, ds[main_var], modelled, keep_attrs=True)
    if fill_flag is not None:
        ds[fill_flag[0]] = xr.where(
            ~fill_mask, ds[fill_flag[0]], fill_flag[1], keep_attrs=True
        )
    RMSE = (residuals.where(~fill_mask) ** 2).mean() ** 0.5
    if "std" in error.lower():
        pass
    elif "iqr" in error.lower():
        RMSE *= 2 * _norm_isf_25
    elif "mad" in error.lower():
        RMSE *= _norm_isf_25
    elif "95" in error.lower():
        RMSE *= _norm_isf_025
    # print(fill_mask)
    ds[error] = xr.where(~fill_mask, ds[error], RMSE, keep_attrs=True)
    ds[weights] = xr.where(~fill_mask, ds[weights], 0, keep_attrs=True)
    # # restore data gaps
    # ds = ds.reindex_like(index_with_nan_in_elev)
    # tbi: if initially stacked, unstack here
    return select_returns(
        return_coeffs, ds, invert_3rd_order_coeff_scaling(scaler, coeffs)
    )


def load_cs_full_file_names(
    update: Literal["no", "quick", "regular", "full"] = "no",
) -> pd.Series:
    """Loads a pandas.Series of the original CryoSat-2 L1b file names.

    Having the file names available can be handy to organize your local
    data.

    This function can be used to update your local list by setting `update`.

    Args:
        update (str, optional): One of "no", "quick", "regular, or "full".
            "quick" continues from the last locally known file name,
            "regular" checks for changes between the stages OFFL and LTA,
            and "full" replaces the local data base with a new one. Defaults
            to "no".

    Returns:
        pd.Series: Full L1b file names without path or extension.
    """
    file_names_path = os.path.join(aux_path, "CryoSat-2_SARIn_file_names.pkl")
    if os.path.isfile(file_names_path):
        file_names = pd.read_pickle(file_names_path).sort_index()
    if update == "no":
        return file_names
    elif update == "quick":
        last_lta_idx = file_names.index[-1]
        print(last_lta_idx + pd.offsets.MonthBegin(-1, normalize=True))
    elif update == "version":
        # implement, also, to actually update the files or remove outdated - or
        # think of something to prevent that old data receives a new name
        raise Exception(
            "Functionality to update L1b file version (e.g. ...E001.nc"
            + "vs ...E003.nc) is not yet implemented."
        )
    if update in ["regular", "version"]:
        # ! "regular" should also be baseline and version aware
        last_lta_idx = file_names[(fn[3:7] == "LTA_" for fn in file_names)].index[-1]
        print(last_lta_idx + pd.offsets.MonthBegin(-1, normalize=True))

    with ftp_cs2_server() as ftp:
        ftp.cwd("/SIR_SIN_L1")
        for year in ftp.nlst():
            if update != "full" and year < str(last_lta_idx.year):
                print("skip", year)
                continue
            try:
                ftp.cwd(f"/SIR_SIN_L1/{year}")
                print(f"entered /SIR_SIN_L1/{year}")
                for month in ftp.nlst():
                    if update != "full" and pd.to_datetime(
                        f"{year}-{month}"
                    ) < last_lta_idx + pd.offsets.MonthBegin(-1, normalize=True):
                        print("skip", month)
                        continue
                    print(f"cwd /SIR_SIN_L1/{year}/{month}")
                    ftp.cwd(f"/SIR_SIN_L1/{year}/{month}")
                    print(f"scanning /SIR_SIN_L1/{year}/{month}")
                    for remote_file in ftp.nlst():
                        if remote_file[-3:] == ".nc":
                            remote_idx = pd.to_datetime(remote_file[19:34])
                            if (
                                update == "regular"
                                and remote_idx in file_names.index
                                and (
                                    file_names.loc[remote_idx][3:7] == "LTA_"
                                    or remote_file[3:7] == "OFFL"
                                )
                            ):
                                continue
                            file_names.loc[remote_idx] = remote_file[:-3]
            except Exception:
                warnings.warn(
                    f"Error occurred in remote directory /SIR_SIN_L1/{year}/{month}."
                )

    file_names.to_pickle(file_names_path)
    return file_names


def load_cs_ground_tracks(
    region_of_interest: str | shapely.Polygon = None,
    start_datetime: str | pd.Timestamp = "2010",
    end_datetime: str | pd.Timestamp = "2030",
    *,
    buffer_period_by: relativedelta = None,
    buffer_region_by: float = None,
    update: Literal["no", "regular", "full"] = "no",
    n_threads: int = 8,
) -> gpd.GeoDataFrame:
    """Read the GeoDataFrame of CryoSat-2 tracks from disk.

    If desired, you can query certain extents or periods by specifying
    arguments.

    Further, you can update the database by setting `update` to "regular" or
    "full". Mind that this typically takes some time (regular on the order
    of minutes, full rather hours).

    Args:
        region_of_interest (str | shapely.Polygon, optional): Can be any RGI
            code or a polygon in lat/lon (CRS EPSG:4326). If requesting o1
            regions, provide the long code, e.g., "01_alaska". Defaults to None.
        start_datetime (str | pd.Timestamp, optional): Defaults to "2010".
        end_datetime (str | pd.Timestamp, optional): Defaults to "2030".
        buffer_period_by (relativedelta, optional): Extends the period to
            both sides. Handy if you use this function to query tracks for an
            aggregated product. Defaults to None.
        buffer_region_by (float, optional): Handy to also query tracks in the
            proximity that may return elevation estimates for your region of
            interest. Unit are meters here. CryoSat's footprint is +- 7.5 km to
            both sides, anything above 30_000 does not make much sense. Defaults
            to None.
        update (str, optional): If you are interested in the latest tracks,
            update frequently with `update="regular"`. If you believe tracks are
            missing for some reason, choose `update="full"` (be aware this takes
            a while). Defaults to "no".
        n_threads (int, optional): Number of parallel ftp connections. If you
            choose too many, ESA will refuse the connection. Defaults to 8.

    Raises:
        ValueError: For invalid `update` arguments.

    Returns:
        gpd.GeoDataFrame: CryoSat-2 tracks.
    """
    advance_end = isinstance(end_datetime, str) and re.match(
        r"^20[0-9]{2}.?[01][0-9]$", end_datetime
    )
    start_datetime, end_datetime = pd.to_datetime([start_datetime, end_datetime])
    if advance_end:
        end_datetime = end_datetime + pd.DateOffset(months=1)
    if os.path.isfile(cs_ground_tracks_path):
        cs_tracks = gpd.read_feather(cs_ground_tracks_path)
        if "index" in cs_tracks.columns:
            cs_tracks.set_index("index", inplace=True)
        cs_tracks.index = pd.to_datetime(cs_tracks.index)
        cs_tracks.sort_index(inplace=True)
    else:
        cs_tracks = gpd.GeoSeries()
        update = "full"
    if update == "full":
        last_idx = pd.Timestamp("2010-07-01")
    # ! should be consistent with load names -> rather call it "quick"?
    elif update == "regular":
        last_idx = pd.to_datetime(cs_tracks.index[-1])
    elif update != "no":
        raise ValueError(
            'Allowed values for `update` are "full". "regular". or "no". '
            + f'You set it to "{update}".'
        )
    if update != "no":
        # the next two function have only a local purpose.
        def save_current_track_list(new_track_series: gpd.GeoSeries):
            """saves the tracklist; backing up the old if older than 5 days."""
            if (
                not os.path.isfile(extend_filename(cs_ground_tracks_path, "__backup"))
                or time.time() - os.path.getmtime(cs_ground_tracks_path)
                > 5 * 24 * 60 * 60
            ):
                print('backing up "old" track file')
                shutil.copyfile(
                    cs_ground_tracks_path,
                    extend_filename(cs_ground_tracks_path, "__backup"),
                )
            print("saving current track list to file")
            new_track_series.to_feather(cs_ground_tracks_path)

        def collect_missing_tracks(
            remote_files: list[str], present_tracks: gpd.GeoSeries
        ) -> gpd.GeoSeries:
            """Gets track if not in list already.

            Args:
                files (list[str]): HDR file names. All of the same month.
                present_tracks (gpd.GeoSeries): Known tracks.

            Returns:
                gpd.GeoSeries: Missing tracks to be added to the collection.
            """
            with ftp_cs2_server() as ftp:
                ftp.cwd(
                    "/SIR_SIN_L1/"
                    + pd.to_datetime(remote_files[0][19:34]).strftime("%Y/%m")
                )
                tracks_to_be_added = gpd.GeoDataFrame(columns=["geometry"]).rename_axis(
                    "index"
                )
                for rf_name in remote_files:
                    if fnmatch.fnmatch(rf_name, "CS_????_SIR_SIN_1B_*.HDR"):
                        if pd.to_datetime(rf_name[19:34]) in present_tracks.index:
                            continue
                        cache = binary_chache()
                        ftp.retrbinary("RETR " + rf_name, cache.add)
                        et = ET_from_str(cache.cache)
                        root = et.find("Variable_Header/SPH/Product_Location")
                        coordinates = {
                            coord: int(root.find(coord).text) / 1e6
                            for coord in [
                                "Start_Long",
                                "Start_Lat",
                                "Stop_Long",
                                "Stop_Lat",
                            ]
                        }
                        tracks_to_be_added.loc[pd.to_datetime(rf_name[19:34])] = (
                            shapely.LineString(
                                (
                                    [
                                        coordinates["Start_Long"],
                                        coordinates["Start_Lat"],
                                    ],
                                    [coordinates["Stop_Long"], coordinates["Stop_Lat"]],
                                )
                            )
                        )
                        if not all(
                            [(v > -180) and (v < 360) for k, v in coordinates.items()]
                        ):
                            warnings.warn(f"whats with {rf_name} giving {coordinates}?")
                            print("track is:", tracks_to_be_added.loc[rf_name[19:34]])
                    elif rf_name[-3:].lower() != ".nc":
                        warnings.warn(
                            "Encountered unexpected file:"
                            + rf_name
                            + "\n\tShould this appear more often, adapt this function."
                        )
            return tracks_to_be_added

        result_queue = queue.SimpleQueue()
        task_queue = request_workers(collect_missing_tracks, n_threads, result_queue)
        # for each month after last_idx, list all HDR-files and check whether
        # they are in the local collection.
        while True:
            with ftp_cs2_server() as ftp:
                try:
                    ftp.cwd("/SIR_SIN_L1/" + last_idx.strftime("%Y/%m"))
                except ftplib.error_perm:
                    print(
                        "couldn't switch to month(?)",
                        last_idx.strftime("%Y/%m"),
                        "This should only concern you, if you do expect tracks there.",
                    )
                    break
                remote_files = ftp.nlst()
            # cut the file list into chunks and dispatch to workers
            batch_size = len(remote_files) // (n_threads * 3) + 1
            while remote_files:
                try:
                    task_queue.put((remote_files[:batch_size], cs_tracks))
                    remote_files[:batch_size] = []
                except IndexError:
                    task_queue.put((remote_files[:], cs_tracks))
                    remote_files[:] = []
            # wait for and collect new tracks
            new_tracks_collection = []
            while not task_queue.empty() or not result_queue.empty():
                try:
                    tmp = result_queue.get(block=True, timeout=10 * 60)
                    if not tmp.empty:
                        new_tracks_collection.append(tmp)
                except queue.Empty:
                    print("waiting for task queue")
                    time.sleep(10)
            # append to local collection and save the result, if any
            if new_tracks_collection:
                cs_tracks = pd.concat(
                    [cs_tracks, pd.concat(new_tracks_collection)], sort=True
                )
                duplicate = cs_tracks.index.duplicated(keep="last")
                if duplicate.sum() > 0:
                    warnings.warn(f"{duplicate.sum()} duplicates found; dropping them.")
                    cs_tracks = cs_tracks[~duplicate]
                    cs_tracks.sort_index(inplace=True)
                save_current_track_list(cs_tracks)
            print("scanned all files in", last_idx.strftime("%Y/%m"))
            last_idx = last_idx + pd.DateOffset(months=1)
            print("switching to", last_idx.strftime("%Y/%m"))

    # the local collection has been updated. now, return the tracks
    if buffer_period_by is not None:
        start_datetime = start_datetime - buffer_period_by
        end_datetime = end_datetime + buffer_period_by
    cs_tracks = cs_tracks.loc[start_datetime:end_datetime]
    if region_of_interest is not None:
        if isinstance(region_of_interest, str):
            # union=False neccessary for Greenland and large regions
            region_of_interest = load_glacier_outlines(
                region_of_interest, "glaciers", union=False
            ).geometry.values
        if buffer_region_by is not None:
            region_of_interest = gis.buffer_4326_shp(
                region_of_interest, buffer_region_by
            )
        else:
            region_of_interest = gis.simplify_4326_shp(
                shapely.ops.unary_union(region_of_interest)
            )
        # find all tracks that intersect the buffered region of interest.
        # mind that this are calculations on a sphere. currently, the
        # polygon is transformed to ellipsoidal coordinates. not a 100 %
        # sure that this doesn't raise issues close to the poles.
        cs_tracks = cs_tracks[cs_tracks.intersects(region_of_interest)]
    return cs_tracks.set_crs(4326)


def _load_o1region(
    o1code: str,
    product: str = "complexes",
    area_threshold: float = 1,  # in km²
) -> gpd.GeoDataFrame:
    """Loads RGI v7 basin or complex outlines and meta data

    Use :py:func:`load_glacier_outlines` instead.

    Args:
        o1code (str): starting with "01".."20"
        product (str, optional): Either "glaciers" or "complexes".
            Defaults to "complexes".
        area_threshold (float, optional): Glaciers smaller than the
            threshold will not be returned. Defaults to 1 km².

    Raises:
        ValueError: If o1code can't be recognized.
        FileNotFoundError: If RGI data is missing.

    Returns:
        gpd.GeoDataFrame: Queried RGI data with geometry column containing
        the outlines.
    """
    if product == "complexes":
        product = "C"
    elif product in ["glaciers", "basins"]:
        product = "G"
    else:
        raise ValueError(
            f'Argument product should be either glaciers or complexes not "{product}".'
        )
    rgi_files = os.listdir(rgi_path)
    for file in rgi_files:
        if re.match(f"RGI2000-v7\\.0-{product}-{o1code[:2]}_.*", file):
            file_path = os.path.join(rgi_path, file)
            if file.endswith(".feather"):
                # print("reading feather")
                o1region = gpd.read_feather(file_path)
                # print("file read")
            elif file.endswith(".shp") or os.path.isdir(file_path):
                o1region = gpd.read_file(file_path)
            else:
                continue
            break
    if "o1region" not in locals():
        print(
            f"RGI file RGI2000-v7.0-{product}-{o1code[:2]}_... couldn't be found.",
            "Make sure RGI files are available in data/auxiliary/RGI. If you did",
            "not download them already, you can find them at",
            f"https://daacdata.apps.nsidc.org/pub/DATASETS/nsidc0770_rgi_v7/regional_files/RGI2000-v7.0-{product}/.",  # noqa: E501
            "Mind that you need to unzip them. If you decide to put them into a",
            "directory, name it as the file is named (e.g. RGI2000-v7.0-G-01_alaska).",
        )
        raise FileNotFoundError
    return o1region


def _load_o2region(o2code: str, product: str = "complexes") -> gpd.GeoDataFrame:
    """Loads RGI v7 basin or complex outlines and meta data

    Use :py:func:`load_glacier_outlines` instead.

    Args:
        o2code (str): RGI o2 code.
        product (str, optional): Either "glaciers" or "complexes". Defaults
            to "complexes".

    Returns:
        gpd.GeoDataFrame: Queried RGI data with geometry column containing
        the outlines.
    """
    o1region = _load_o1region(o2code[:2], product)
    # special handling for greenland periphery
    if o2code.startswith("05") and not o2code.endswith("01"):
        lut = {
            "11": "North",
            "12": "West",
            "13": "Southwest",
            "14": "Southeast",
            "15": "East",
        }
        if o2code[-2:] in lut:
            subregion = lut[o2code[-2:]]
        else:
            subregion = re.split("[^A-Za-z]", o2code)[-1].capitalize()
        if product in ["basins", "glaciers"]:
            product = "glacier"
        elif product == "complexes":
            product = "complex"
        with open(
            Path(
                rgi_path,
                f"RGI_{product}_ID_list__Greenland_Periphery__{subregion}.txt",
            ),
            "r",
        ) as f:
            rgi_ids = f.read().splitlines()
        return _load_basins(rgi_ids)
    return o1region[o1region["o2region"] == o2code[:5]]


def _load_basins(rgi_ids: list[str]) -> gpd.GeoDataFrame:
    """Loads RGI v7 basin ~or complex~ outlines and meta data

    Use :py:func:`load_glacier_outlines` instead.

    Args:
        rgi_ids (list[str]): RGI basin ids, all within the same RGI o1 region.

    Returns:
        gpd.GeoDataFrame: Queried RGI data with geometry column containing
        the outlines.
    """
    if len(rgi_ids) > 1:
        assert all([id[:17] == rgi_ids[0][:17]] for id in rgi_ids)
    product_code, o1_code = rgi_ids[0].split("-")[2:4]
    rgi_o1_gpdf = _load_o1region(
        o1_code,
        product="glaciers" if product_code == "G" else "complexes",
        area_threshold=0,
    )
    id_to_index_series = pd.Series(data=rgi_o1_gpdf.index, index=rgi_o1_gpdf.rgi_id)
    return rgi_o1_gpdf.loc[id_to_index_series.loc[rgi_ids].values]


def load_glacier_outlines(
    identifier: str | list[str],
    product: str = "complexes",
    union: bool = True,
    crs: int | CRS = None,
    area_threshold: float = None,  # in km²
) -> shapely.MultiPolygon:
    """Loads RGI v7 basin or complex outlines and meta data

    Args:
        identifier (str | list[str]): RGI id: either o1, o2, or
            basin/complex id.
        product (str, optional): Either "glaciers" or "complexes". Defaults
            to "complexes".
        union (bool, optional): For backward compatibility, if enabled (by
            default) only return union of all shapes. If disabled, return
            full GeoDataFrame. Defaults to True.
        crs (int | CRS, optional): Convenience option to reproject shape(s)
            to crs. Defaults to None.
        area_threshold (float, optional): Glaciers smaller than the
            threshold will not be returned. Defaults to 1 km² when used
            with complexes and to 0 otherwise.

    Raises:
        ValueError: If identifier was not understood.

    Returns:
        shapely.MultiPolygon: Union of basin shapes. If `union` is disabled,
        instead return geopandas.GeoDataFrame including the full data.
    """
    if isinstance(identifier, list):
        out = _load_basins(identifier)
    elif len(identifier) == (7 + 4 + 1 + 2 + 5 + 4) and identifier.split("-")[:3] == [
        "RGI2000",
        "v4.1",
        "G",
    ]:
        out = _load_basins([identifier])
    # the pattern is rather allowing, set it to
    # "^(-?[012][0-9]){2}(_[a-z]+){1,5}(_[0-9][a-z][0-9]?)?$" to make it tight
    elif len(identifier) >= 5 and re.match("^(-?[0-3][0-9]){2}$", identifier[:5]):
        out = _load_o2region(identifier[:5], product=product)
    elif re.match("[012][0-9](_[a-z]+)?", identifier):
        out = _load_o1region(identifier[:2], product=product)
    else:
        raise ValueError(
            f'Provided o1, o2, or RGI identifiers. "{identifier}" not understood.'
        )
    if product == "complexes":
        if area_threshold is None:
            # ! work-around: drop small glaciers
            # issue: takes long to do computations or kernel crashes if
            # (assumption) region contains too many small glaciers. this is
            # equally true for o2 regions, which is why I drop them here
            # already. observed for the Alps.
            area_threshold = 1
    if area_threshold is not None:
        out = drop_small_glaciers(out, area_threshold)
    if crs is not None:
        out = out.to_crs(crs)
    if union:  # former default
        try:
            out = out.union_all(method="coverage")
        except:  # TODO specify exception # noqa: E722
            out = out.union_all(method="unary")
    return out


def merge_l2_cache(
    source_glob: str,
    destination_file_name: str,
    exclude_endswith: list[str] = ["backup", "collection"],
) -> None:
    """Append cached l2 data from various hdf files into one.

    Tests whether data is present in destination; if not, copies the data.

    This function is very specifically for cached l2 data as created by
    `l3.build_dataset`.

    Args:
        source_glob (str): Unix-like glob pattern to match source files
            in `misc.tmp_path` (default: data/tmp/).
        destination_file_name (str): ... in `misc.tmp_path`.
        exclude_endswith (list[str], optional): Do not include files with
            the specified ending. Useful to exclude backups. Defaults to
            ["backup", "collection"].
    """
    # this snippet turned out useful: one can split the caching process,
    # e.g., into years and combine the cache files using this function
    # afterward.
    # not tested after migrating here from notebook
    with h5py.File(os.path.join(tmp_path, destination_file_name), "a") as h5_dest:
        for source_path in sorted(glob.glob(os.path.join(tmp_path, source_glob))):
            print("\n", source_path)
            if any([source_path.endswith(ending) for ending in exclude_endswith]):
                continue
            with h5py.File(source_path, "r") as h5_src:

                def collect_groups(name, node):
                    if name.split("/")[-1].startswith("t_"):
                        if name not in h5_dest:
                            print(name, "will be copied ...")
                            h5_src.copy(h5_src["/" + name], h5_dest, "/" + name)
                        else:
                            print(name, "exists in collection")
                    else:
                        pass
                        # print(name, "is not an end node")

                h5_src.visititems(collect_groups)


def patch_gatekeeper(module_version: str, rules: list[dict]):
    """Checks whether a patch should be applied

    Use with a list of dict like

    [{  "version":      "2.3",
        "comperator":   operator.lt,
        "action":       "skip"},
     {  "version":      "3",
        "comperator":   operator.ge,
        "action":       "warn" }]

    Args:
        module_version (str): current version of the patched module
        rules (dict): Requires keys "comparator", "version", and
            "action".

    Returns:
        str: rules["action"] if condition is met, else None
    """
    for rule in rules:
        if rule["comperator"](Version(module_version), Version(rule["version"])):
            return rule["action"]


@contextmanager
def monkeypatch(dictlist: list[dict]):
    """contructs a patched context

    Patching the backend of foreign funktions quickly leads to
    inconsitencies. Using the patch only within a chosen context limits
    side effects.

    Optionally, have :func:`patch_gatekeeper` manage for which version
    to apply the patch, to warn about compatibility issues, or to raise
    an error.

    Use like:

    .. code-block:: python

        patchdicts = [{
            "module":       mod1,
            "target":       "obj1",
            "replacement":  patch1,
            "version":      base_mod1.__version__,  # optional
            "rules":        rules1  # optional
        },
        {   "module":       mod2,
            "target":       "obj2",
            "replacement":  patch2
        }]

        with monkeypatch(patchdicts):
            <your code>

    Args:
        dictlist (list[dict]): Requires keys "module", "target", and
            "replacement".
    """
    for d in dictlist:
        if "rules" in d:
            verdict = patch_gatekeeper(d["version"], d["rules"])
            if verdict == "skip":
                continue
            elif verdict == "raise":
                raise
            elif verdict == "warn":
                warnings.warn(
                    f"Patch not meant for {d['module']} version {d['version']}."
                )
        d.update({"original": getattr(d["module"], d["target"])})
        setattr(d["module"], d["target"], d["replacement"])
    try:
        yield
    finally:
        for d in dictlist:
            if "original" in d:
                setattr(d["module"], d["target"], d["original"])


def patched_xr_decode_scaling(
    data, scale_factor, add_offset, dtype: np.typing.DTypeLike
):
    data = data.astype(dtype=dtype, copy=True)
    if scale_factor is not None:
        data = data * scale_factor
    if add_offset is not None:
        data += add_offset
    return data


def patched_xr_decode_tDel(num_timedeltas, units: str, time_unit="ns") -> np.ndarray:
    """Given an array of numeric timedeltas in netCDF format, convert it into a
    numpy timedelta64 ["s", "ms", "us", "ns"] array.
    """
    from xarray.coding.times import (
        _netcdf_to_numpy_timeunit,
        _check_timedelta_range,
        _numbers_to_timedelta,
        ravel,
        reshape,
    )

    num_timedeltas = np.asarray(num_timedeltas)
    unit = _netcdf_to_numpy_timeunit(units)

    with warnings.catch_warnings():
        warnings.filterwarnings("ignore", "All-NaN slice encountered", RuntimeWarning)
        _check_timedelta_range(np.nanmin(num_timedeltas), unit, time_unit)
        _check_timedelta_range(np.nanmax(num_timedeltas), unit, time_unit)

    timedeltas = _numbers_to_timedelta(num_timedeltas, unit, "ns", "timedelta")
    pd_timedeltas = pd.to_timedelta(ravel(timedeltas), unit="ns")

    if np.isnat(timedeltas).all():
        empirical_unit = time_unit
    else:
        empirical_unit = pd_timedeltas.unit

    if np.timedelta64(1, time_unit) > np.timedelta64(1, empirical_unit):
        time_unit = empirical_unit

    if time_unit not in {"s", "ms", "us", "ns"}:
        raise ValueError(
            f"time_unit must be one of 's', 'ms', 'us', or 'ns'. Got: {time_unit}"
        )

    result = pd_timedeltas.as_unit(time_unit).to_numpy()
    return reshape(result, num_timedeltas.shape)


def nan_unique(data: np.typing.ArrayLike) -> list:
    """Returns unique values that are not nan.

    Args:
        data (np.typing.ArrayLike): Input data.

    Returns:
        list: List of unique values.
    """
    return [element for element in np.unique(data) if not np.isnan(element)]


def request_workers(
    task_func: callable, n_workers: int, result_queue: queue.Queue = None
) -> queue.Queue:
    """Creates workers and provides queue to assign work

    Args:
        task_func (callable): Task.
        n_workers (int): Number of requested workers.
        result_queue (queue.Queue, optional): Queue in which to drop
            results. Defaults to None.

    Returns:
        queue.Queue: Task queue.
    """
    task_queue = queue.Queue()

    def worker():
        while True:
            try:
                next_task = task_queue.get()
            except TypeError:
                continue
            if next_task is not None:
                result = task_func(*next_task)
                if result_queue is not None:
                    result_queue.put(result)
                task_queue.task_done()

    for i in range(n_workers):
        worker_thread = threading.Thread(target=worker, daemon=True)
        worker_thread.start()
    return task_queue


def repair_l2_cache(
    filepath: str,
    *,
    region_of_interest: shapely.MultiPolygon = None,
    force: bool = False,
) -> None:
    """Attempts to repair corrupted l2 cache files.

    The caching logic is not 100% safe. To repair a cache, this function
    removes duplicates and sorts the data index.
    If the note names for some reason

    Args:
        filepath (str): Path to l2 cache file.
        region_of_interest (shapely.Geometry, optional): EPSG:4326
            outline of considered region. If provided, removes chunks
            with no points inside projected bounding box of outline.
        force (bool): Disregard file size safety, e.g., if you
            expect less than 2/3 of the data to remain.
    """
    if region_of_interest is not None:
        crs = gis.find_planar_crs(shp=region_of_interest)
        bbox = shapely.box(
            *gpd.GeoSeries(region_of_interest, crs=4326).to_crs(crs).bounds.values[0]
        )

    def move_node(name, node):
        if isinstance(node, h5py.Dataset):
            pass
        elif "_i_table" in node:
            tmp = pd.read_hdf(tmp_h5, key=node.name)
            if "bbox" not in locals() or any(
                shapely.within(shapely.points(tmp.x, tmp.y), bbox)
            ):
                tmp.drop_duplicates(keep="first").sort_index().to_hdf(
                    filepath, key=node.name, format="table"
                )

    tmp_h5 = os.path.join(data_path, "tmp", "tmp")
    if os.path.exists(tmp_h5):
        if os.path.isfile(tmp_h5):
            os.remove(tmp_h5)
        elif os.path.isdir(tmp_h5):
            shutil.rmtree(tmp_h5)
        else:
            raise Exception(f"Can't remove {tmp_h5}; neither file nor directory!?")
    # I expect `shutil.move` to be safe and believe: either it succeeds
    # or nothing happens
    shutil.move(filepath, tmp_h5)
    try:
        print(
            "Starting to repair file. This may take several minutes. You can",
            f"monitor the progress by viewing the file sizes of {filepath} and",
            f"{tmp_h5}. They will be similar at the end of the process. It should",
            "be reasonably safe to abort.",
        )
        # below hides warnings about a minus sign in node names. this
        # can safely be ignored.
        warnings.filterwarnings("ignore", category=NaturalNameWarning)
        with h5py.File(tmp_h5, "r") as h5:
            h5.visititems(move_node)
        warnings.filterwarnings("default", category=NaturalNameWarning)
        try:
            clean_data_fraction = os.path.getsize(filepath) / os.path.getsize(tmp_h5)
        except FileNotFoundError:
            print(
                "No data remain - this will show as FileNotFoundError. The initial",
                "file will be restored. Delete it, if you're sure about it.",
            )
            raise
        if not force and clean_data_fraction < 0.67:
            raise Exception(
                f"Only {clean_data_fraction:%} of the original file size remain. If "
                "this seems plausible to you, rerun setting `force=True`."
            )
    except Exception:
        print("Restoring original (potentially corrupt) file because error occurred.")
        if os.path.isfile(filepath):
            os.remove(filepath)
        shutil.move(tmp_h5, filepath)
        print("Successfully restored initial state. Reraising error:")
        raise
    else:
        print("Reperation was successful: removed duplicates and sorted index.")
    finally:
        if os.path.isfile(tmp_h5):
            os.remove(tmp_h5)


def rgi_code_translator(input: str | list[str], out_type: str = "full_name") -> str:
    """Translate o1 or o2 codes to region names

    Args:
        input (str): RGI o1 or o2 codes.
        out_type (str, optional): Either "full_name" or "long_code".
            Defaults to "full_name".

    Raises:
        ValueError: If input is not understood.

    Returns:
        str: Either full name or RGI "long_code".
    """
    if isinstance(input, list):
        return [rgi_code_translator(element, out_type) for element in input]
    if isinstance(input, int) or len(input) <= 2 and int(input) < 20:
        return rgi_o1region_translator(int(input), out_type)
    if re.match(r"\d\d-\d\d", input):
        return rgi_o2region_translator(
            *[int(x) for x in input.split("-")], out_type=out_type
        )
    raise ValueError(f"Input {input} not understood. Pass RGI o1- or o2region codes.")


def rgi_o1region_translator(input: int, out_type: str = "full_name") -> str:
    """Finds region name for given RGI o1 number.

    Args:
        input (int): RGI o1 number.
        out_type (str, optional): Either "full_name" or "long_code".
            Defaults to "full_name".

    Returns:
        str: Either full name or RGI "long_code".
    """
    if isinstance(input, list):
        return [rgi_o1region_translator(element, out_type) for element in input]
    lut = pd.read_feather(
        os.path.join(rgi_path, "RGI2000-v7.0-o1regions.feather"),
        columns=["o1region", "full_name", "long_code"],
    ).set_index("o1region")
    return lut.loc[f"{input:02d}", out_type]


def rgi_o2region_translator(o1: int, o2: int, out_type: str = "full_name") -> str:
    """Finds subregion name for given RGI o1 and o2 number.

    Args:
        o1 (int): RGI o1 number.
        o2 (int): RGI o2 number.
        out_type (str, optional): Either "full_name" or "long_code".
            Defaults to "full_name".

    Returns:
        str: Either full name or RGI "long_code".
    """
    if isinstance(o1, list):
        return [rgi_o2region_translator(o1_, o2_, out_type) for o1_, o2_ in zip(o1, o2)]
    if isinstance(o2, list):
        return [rgi_o2region_translator(o1, o2_, out_type) for o2_ in o2]
    if o1 == 5 and o2 in range(11, 16):
        if out_type != "full_name":
            raise NotImplementedError()
        return dict(
            [
                (11, "North Greenland"),
                (12, "West Greenland"),
                (13, "South West Greenland"),
                (14, "South East Greenland"),
                (15, "East Greenland"),
            ]
        )[o2]
    lut = pd.read_feather(
        os.path.join(rgi_path, "RGI2000-v7.0-o2regions.feather"),
        columns=["o2region", "full_name", "long_code"],
    ).set_index("o2region")
    return lut.loc[f"{o1:02d}-{o2:02d}", out_type]


@contextmanager
def sandbox_write_to(target: str):
    # ! other functions depend on the "__backup" extension
    if os.path.isfile(target + "__backup"):
        raise Exception(
            f"Backup exists unexpectedly at {target + '__backup'}. This may point to a "
            "running process. If this is a relict, remove it manually."
        )
    try:
        yield target
    finally:
        if os.path.isfile(target + "__backup"):
            os.remove(target + "__backup")


def update_email(email: str = None):
    if email is None:
        email = input("Enter your email")
    if re.fullmatch(r"[^@]+@[^@]+\.[a-z]{2,9}", email.strip().lower()):
        config = ConfigParser()
        config.read("config.ini")
        if "user" not in config:
            config["user"] = dict()
        config["user"].update({"email": email})
        with open("config.ini", "w") as f:  # update/overwrite
            config.write(f)
    else:
        print(
            'Didn\'t match required pattern "[^@]+@[^@]+\\.[a-z]{2,9}". If',
            "your email indeed doesn't match, file an issue. Your input was:",
            email,
        )


def update_track_database() -> None:
    from argparse import ArgumentParser

    ArgumentParser(
        "cryoswath-update-tracks",
        description="Updates the track database. Run this once in a while and always "
        "if you wish to include the latest tracks.",
    )
    load_cs_ground_tracks(update="regular")
    load_cs_full_file_names(update="regular")


# CREDIT: mgab https://stackoverflow.com/a/22376126
def warn_with_traceback(message, category, filename, lineno, file=None, line=None):
    log = file if hasattr(file, "write") else sys.stderr
    traceback.print_stack(file=log)
    log.write(warnings.formatwarning(message, category, filename, lineno, line))


def weighted_mean_excl_outliers(
    df: pd.DataFrame | xr.Dataset = None,
    weights: np.ndarray | str = "weights",
    *,
    values: np.ndarray | str = None,
    deviation_factor: int = 5,
    return_mask: bool = False,
) -> float:
    """Calculates the weighted average after excluding outliers.

    Note: This function uses `np.average` which expects weights similar
          to 1/variance - incontrast to `np.lstsq` and derivates, that
          expect 1/std and square the weights internally.

    Args:
        df (DataFrame): DataFrame containing values and weights.
        values (1d-numpy array): Values to average or name of dataframe
            column to average.
        weights (1d-numpy array): Weights to apply to values or name
            of dataframe column to use.
        deviation_factor (int, optional): Factor to apply to standard
            deviation. Values further appart from average are excluded.
            Defaults to 5.

    Returns:
        float: Weighted average excluding outliers. if `return_mask`,
        returns a boolean mask that is true where outliers were detected.
        The mask is same as input type.
    """
    # todo: write a test: mainly confirm math works
    if isinstance(df, pd.DataFrame) or isinstance(df, xr.Dataset):
        values = df[values].values
        if isinstance(weights, str):
            weights = df[weights].values
    outlier_mask = flag_outliers(
        values,
        weights=weights,
        stat=np.average,
        deviation_factor=deviation_factor,
        scaling_factor=1,
    )
    _ess = float(effective_sample_size(weights[~outlier_mask]))
    # print(outlier_mask)
    if _ess > 6:
        avg = float(np.average(values[~outlier_mask], weights=weights[~outlier_mask]))
        _var = float(
            np.average(
                (values[~outlier_mask] - avg) ** 2, weights=weights[~outlier_mask]
            )
        )
        if return_mask:
            return avg, _var, _ess, outlier_mask
    else:
        avg = np.nan
        _var = np.nan
        if return_mask:
            return avg, _var, _ess, outlier_mask == -1  # all False
    return avg, _var, _ess


def xycut(
    data: gpd.GeoDataFrame,
    x_chunk_meter=3 * 4 * 5 * 1_000,
    y_chunk_meter=3 * 4 * 5 * 1_000,
) -> list[dict[str, Union[float, gpd.GeoDataFrame]]]:
    """Chunk point data in planar reference system

    This mainly is a helper function for `l3.build_dataset()` that takes
    many data points and chunks them based on their location.
    However, it may be helpful in other contexts.

    Returns:
        list: List of dicts of which each contains the x and y extents of
        the current chunk and the GeoDataFrame or Series of the point data.
    """
    # 3*4*5=60 [km] fits many grid cell sizes and makes reasonable chunks
    # ! only implemented for l2 data. however, easily convertible for l1b and l3 data

    def lower_x(x):
        return (x // x_chunk_meter) * x_chunk_meter

    def lower_y(y):
        return (y // y_chunk_meter) * y_chunk_meter

    minx, miny, maxx, maxy = data.total_bounds
    chunks = []
    for x in np.arange(lower_x(minx), lower_x(maxx) + 1, x_chunk_meter):
        for y in np.arange(lower_y(miny), lower_y(maxy) + 1, y_chunk_meter):
            tmp = data.cx[x : x + x_chunk_meter, y : y + y_chunk_meter]
            if tmp.empty:
                continue
            chunks.append(
                dict(
                    x_interval_start=x,
                    x_interval_stop=x + x_chunk_meter,
                    y_interval_start=y,
                    y_interval_stop=y + y_chunk_meter,
                    data=tmp,
                )
            )
    return chunks<|MERGE_RESOLUTION|>--- conflicted
+++ resolved
@@ -382,7 +382,6 @@
         f"its complex dependencies. The thrown error reads:\n {str(err)}"
     )
 else:
-<<<<<<< HEAD
 
     def download_pgc_dem(
         polygon: shapely.Polygon | gpd.GeoSeries, identifier: str | Path
@@ -390,12 +389,6 @@
         if not isinstance(polygon, gpd.GeoSeries):
             polygon = gpd.GeoSeries(polygon, crs=4326)
         if shapely.get_coordinates(polygon)[0, 1] > 0:
-=======
-    def download_pgc_dem(polygon: shapely.Polygon | gpd.GeoSeries, identifier: str | Path) -> None:
-        if not isinstance(polygon, gpd.GeoSeries):
-            polygon = gpd.GeoSeries(polygon, crs=4326)
-        if shapely.get_coordinates(polygon)[0,1] > 0:
->>>>>>> 85082320
             dataset = "arcticdem"
             polygon = polygon.to_crs(3413).unary_union
         else:
@@ -410,10 +403,6 @@
             save_to = identifier
         print(f"Downloading raster and storing in {str(save_to)}")
         pdemtools_mosaic(dataset, "32m", polygon).rio.to_raster(save_to)
-<<<<<<< HEAD
-=======
-    __all__.append("download_pgc_dem")
->>>>>>> 85082320
 
 
 # def download_file(url: str, out_path: str = ".") -> str:
