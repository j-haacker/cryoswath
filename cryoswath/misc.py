import configparser
from dateutil.relativedelta import relativedelta
import ftplib
import geopandas as gpd
import glob
import numpy as np
import os
import pandas as pd
from pyproj import Geod
import rasterio
import re
from scipy.constants import speed_of_light
import scipy.stats
import shapely
import warnings
import xarray as xr

from . import gis

# make contents accessible
__all__ = ["aux_path", "data_path", "dem_path", "cs_ground_tracks_path", "rgi_path", # paths ..........................
           "WGS84_ellpsoid", "antenna_baseline", "Ku_band_freq", "sample_width",     # vars ...........................
           "speed_of_light", "cryosat_id_pattern",
           "cs_id_to_time", "cs_time_to_id", "find_region_id", "flag_translator",    # funcs ..........................
           "gauss_filter_DataArray", "get_dem_reader", "load_cs_full_file_names", 
           "load_cs_ground_tracks", "load_o1region", "load_o2region", "load_basins",
          ]

config = configparser.ConfigParser()
config_path = os.path.join(os.path.dirname(__file__), "config.ini")
if os.path.isfile(config_path):
    config.read(config_path)
try:
    personal_email = config["personal"]["personal_email"]
except:
    print("ESA asks to use one's email as password when downloading data via ftp. Please provide it.")
    response = None
    while response != "y":
        personal_email = input("Your email:")
        response = input(f"Is your email \"{personal_email}\" spelled correctly? (y/n)",).lower()[0]
    if "personal" in config:
        config["personal"]["personal_email"] = personal_email
    else:
        config["personal"] = {"personal_email": personal_email}
    with open(config_path, "w") as config_file:
        config.write(config_file)
    print(f"Thanks. You can change your email in {config_path} manually.")
__all__.append("personal_email")


## Paths ##############################################################
data_path = os.path.join(os.path.abspath(os.path.dirname(__file__)), "..", "data")
l2_swath_path = os.path.join(data_path, "L2_swath")
l2_poca_path = os.path.join(data_path, "L2_poca")
aux_path = os.path.join(data_path, "auxiliary")
cs_ground_tracks_path = os.path.join(aux_path, "CryoSat-2_SARIn_ground_tracks.feather")
rgi_path = os.path.join(aux_path, "RGI")
dem_path = os.path.join(aux_path, "DEM")

## Config #############################################################
WGS84_ellpsoid = Geod(ellps="WGS84")
# The following is advised to set for pandas<v3 (default for later versions)
pd.options.mode.copy_on_write = True

## Constants ##########################################################
antenna_baseline = 1.1676
Ku_band_freq = 13.575e9
sample_width = speed_of_light/(320e6*2)/2
cryosat_id_pattern = re.compile("20[12][0-9][01][0-9][0-3][0-9]T[0-2][0-9]([0-5][0-9]){2}")

## Functions ##########################################################

def cs_id_to_time(cs_id: str) -> pd.Timestamp:
    return pd.to_datetime(cs_id, format="%Y%m%dT%H%M%S")


def cs_time_to_id(time: pd.Timestamp) -> str:
    return time.strftime("%Y%m%dT%H%M%S")


<<<<<<< HEAD
def convert_all_esri_to_feather(dir_path: str = None) -> None:
    for shp_file in glob.glob("*.shp", root_dir=dir_path):
        try:
            gis.esri_to_feather(os.path.join(dir_path, shp_file))
        except Exception as err:
            print("Error occured while translating", shp_file, " ... skipped.")
            print("Error message:", str(err))
        else:
            print("Converted", shp_file)
            basename = os.path.extsep.join(shp_file.split(os.path.extsep)[:-1])
            for associated_file in glob.glob(basename+".*", root_dir=dir_path):
                if associated_file.split(os.path.extsep)[-1] != "feather":
                    try:
                        os.remove(os.path.join(dir_path, associated_file))
                    except Exception as err:
                        print("Couldn't clean up", associated_file, " ... skipped.")
                        print("Error message:", str(err))
                    else:
                        print("Removed", associated_file)
__all__.append("convert_all_esri_to_feather")


=======
# not used and clutters namespace
>>>>>>> 16538a6b
# def download_file(url: str, out_path: str = ".") -> str:
#     # snippet adapted from https://stackoverflow.com/a/16696317
#     # authors: https://stackoverflow.com/users/427457/roman-podlinov
#     #      and https://stackoverflow.com/users/12641442/jenia
#     local_filename = os.join(out_path, url.split('/')[-1])
#     # NOTE the stream=True parameter below
#     with requests.get(url, stream=True) as r:
#         r.raise_for_status()
#         with open(local_filename, 'wb') as f:
#             for chunk in r.iter_content(chunk_size=8192): 
#                 # If you have chunk encoded response uncomment if
#                 # and set chunk_size parameter to None.
#                 #if chunk: 
#                 f.write(chunk)
#     return local_filename
<<<<<<< HEAD
# __all__.append("download_file")
=======
>>>>>>> 16538a6b


def find_region_id(location: any, scope: str = "o2") -> str:
    if isinstance(location, gpd.GeoDataFrame):
        location = location.geometry
    if isinstance(location, gpd.GeoSeries):
        location = location.to_crs(4326).unary_union
    if not isinstance(location, shapely.Geometry):
        if isinstance(location, tuple) or (isinstance(location, list) and len(location)<3):
            location = shapely.Point(location[1], location[0])
        else:
            location = shapely.Polygon([(coord[1], coord[0]) for coord in location])
    rgi_o2_gpdf = gpd.read_feather(os.path.join(rgi_path, "RGI2000-v7.0-o2regions.feather"))
    rgi_region = rgi_o2_gpdf[rgi_o2_gpdf.contains(location.centroid)]
    if scope == "o1":
        return rgi_region["o1region"].values[0]
    elif scope == "o2":
        return rgi_region["o2region"].values[0]
    elif scope == "basin":
        rgi_glacier_gpdf = load_o2region(rgi_region["o2region"].values[0], "glaciers")
        return rgi_glacier_gpdf[rgi_glacier_gpdf.contains(location.centroid)]["rgi_id"].values[0]
    else:
        raise Exception("`scope` can be one of \"o1\", \"o2\", or \"basin\".")

    # ! tbi: if only small region/one glacier, make get its
    # to_planar = Transformer.from_crs(CRS.from_epsg(4326), CRS.from_epsg(3413))
    # if shapely.ops.transform(to_planar.transform, region_outlines).area > 


def flag_translator(cs_l1b_flag):
    """Retrieves the meaning of a flag from the attributes.
    
    If attributes contain "flag_masks", it converts the value to a
    binary mask and returns a list of flags. Else it expects
    "flag_values" and interprets and returns the flag as one of a set of
    options.

    This works for CryoSat-2 L1b netCDF data. It depends on the
    attribute structure and names.

    Args:
        cs_l1b_flag (0-dim xarray.DataArray): Flag variable of waveform.

    Returns:
        list or string: List of flags or single option, depending on
        flag.
    """
    if "flag_masks" in cs_l1b_flag.attrs:
        flag_dictionary = pd.Series(data=cs_l1b_flag.attrs["flag_meanings"].split(" "),
                                    index=np.log2(np.abs(cs_l1b_flag.attrs["flag_masks"].astype("int64")
                                                        )).astype("int")).sort_index()
        bin_str = bin(int(cs_l1b_flag.values))[2:]
        flag_list = []
        for i, b in enumerate(reversed(bin_str)):
            if b == "1":
                try:
                    flag_list.append(flag_dictionary.loc[i])
                except KeyError:
                    raise(f"Unkown flag: {2**i}! This points to a bug either in the code or in the data!")
        return flag_list
    else:
        flag_dictionary = pd.Series(data=cs_l1b_flag.attrs["flag_meanings"].split(" "),
                                    index=cs_l1b_flag.attrs["flag_values"])
        return flag_dictionary.loc[int(cs_l1b_flag.values)]


def gauss_filter_DataArray(da, dim, window_extent, std):
    # force window_extent to be uneven to ensure center to be where expected
    half_window_extent = window_extent//2
    window_extent = 2*half_window_extent+1
    gauss_weights = scipy.stats.norm.pdf(np.arange(-half_window_extent, half_window_extent+1), scale=std)
    gauss_weights = xr.DataArray(gauss_weights/np.sum(gauss_weights), dims=["window_dim"])
    if np.iscomplexobj(da):
        helper = da.rolling({dim: window_extent}, center=True, min_periods=1).construct("window_dim").dot(gauss_weights)
        return helper/np.abs(helper)
    else:
        return da.rolling({dim: window_extent}, center=True, min_periods=1).construct("window_dim").dot(gauss_weights)


def get_dem_reader(data: any = None) -> rasterio.DatasetReader:
    # # data can be either l1b.l1b_data (xarray.Dataset containing
    # # "lat_20_ku"), l2 data (geopandas.GeoDataFrame containing "lat"),
    # # or  a (lon, lat) tuple/list/dict.
    # if isinstance(data, float):
    #     lat = data
    # elif len(data.lat_20_ku) > 1:
    #     lat = np.abs(data.lat_20_ku).min()
    # else:
    #     lat = data.lat_20_ku
    # if lat
    # return rasterio.open(os.path.join(dem_path, "09-02_novaya_zemlya.tif"))
    return rasterio.open(os.path.join(dem_path, "arcticdem_mosaic_100m_v4.1_dem.tif"))


def load_cs_full_file_names(update: str = "regular") -> pd.Series:
    # update one of: "no", "quick", "regular", "full"
    file_names_path = os.path.join(aux_path, "CryoSat-2_SARIn_file_names.pkl")
    if os.path.isfile(file_names_path):
        file_names = pd.read_pickle(file_names_path).sort_index()
    if update == "no":
        return file_names
    if update == "quick":
        last_lta_idx = file_names.index[-1]
        print(last_lta_idx+pd.offsets.MonthBegin(-1, normalize=True))
    if update == "regular":
        # ! "regular" should also be baseline and version aware
        last_lta_idx = file_names[(fn[3:7]=="LTA_" for fn in file_names)].index[-1]
        print(last_lta_idx+pd.offsets.MonthBegin(-1, normalize=True))
    with ftplib.FTP("science-pds.cryosat.esa.int") as ftp:
        ftp.login(passwd=personal_email)
        ftp.cwd("/SIR_SIN_L1")
        for year in ftp.nlst():
            if update != "full" and year < str(last_lta_idx.year):
                print("skip", year)
                continue
            try:
                ftp.cwd(f"/SIR_SIN_L1/{year}")
                print(f"entered /SIR_SIN_L1/{year}")
                for month in ftp.nlst():
                    if update != "full" and pd.to_datetime(f"{year}-{month}") \
                                            < last_lta_idx+pd.offsets.MonthBegin(-1, normalize=True):
                        print("skip", month)
                        continue
                    print(f"cwd /SIR_SIN_L1/{year}/{month}")
                    ftp.cwd(f"/SIR_SIN_L1/{year}/{month}")
                    print(f"scanning /SIR_SIN_L1/{year}/{month}")
                    for remote_file in ftp.nlst():
                        if remote_file[-3:] == ".nc":
                            remote_idx = pd.to_datetime(remote_file[19:34])
                            if update == "regular" and remote_idx in file_names.index \
                                    and (file_names.loc[remote_idx][3:7]=="LTA_" or remote_file[3:7]=="OFFL"):
                                continue
                            file_names.loc[remote_idx] = remote_file[:-3]
            except Exception:
                warnings.warn(f"Error occurred in remote directory /SIR_SIN_L1/{year}/{month}.")
            finally:
                file_names.to_pickle(file_names_path)
                return file_names


def load_cs_ground_tracks(region_of_interest: str|shapely.Polygon = None,
                          start_datetime: str|pd.Timestamp = "2010",
                          end_datetime: str|pd.Timestamp = "2100", *,
                          buffer_period_by: relativedelta = None,
                          buffer_region_by: float = None,
                          ) -> gpd.GeoDataFrame:
    start_datetime, end_datetime = pd.to_datetime([start_datetime, end_datetime])
    cs_tracks = gpd.read_feather(cs_ground_tracks_path).set_index("index").sort_index()
    cs_tracks.index = pd.to_datetime(cs_tracks.index)
    if buffer_period_by is not None:
        start_datetime = start_datetime - buffer_period_by
        end_datetime = end_datetime + buffer_period_by
    cs_tracks = cs_tracks.loc[start_datetime:end_datetime+pd.offsets.Day(1)]
    if region_of_interest is not None:
        if isinstance(region_of_interest, str):
            region_of_interest = load_glacier_outlines(region_of_interest)
        if buffer_region_by is not None:
            region_of_interest = gis.buffer_4326_shp(region_of_interest, buffer_region_by)
        region_of_interest = gis.simplify_4326_shp(region_of_interest)
        # find all tracks that intersect the buffered region of interest.
        # mind that this are calculations on a sphere. currently, the
        # polygon is transformed to ellipsoidal coordinates. not a 100 %
        # sure that this doesn't raise issues close to the poles.
        cs_tracks = cs_tracks[cs_tracks.intersects(region_of_interest)]
    return cs_tracks.set_crs(4326)


def load_o1region(o1code: str, product: str = "complexes") -> gpd.GeoDataFrame:
    if product == "complexes":
        product = "C"
    elif product == "glaciers":
        product = "G"
    else:
        raise ValueError(f"Argument product should be either glaciers or complexes not \"{product}\".")
    rgi_files = os.listdir(rgi_path)
    for file in rgi_files:
        if re.match(f"RGI2000-v7\.0-{product}-{o1code[:2]}_.*", file):
            file_path = os.path.join(rgi_path, file)
            if file[-8:] == ".feather":
                o1region = gpd.read_feather(file_path)
            elif file[-4:] == ".shp" or os.path.isdir(file_path):
                o1region = gpd.read_file(file_path)
            else:
                continue
            break
    if "o1region" not in locals():
        print(f"RGI file RGI2000-v7\.0-{product}-{o1code[:2]}_... couldn't be found.",
              "Make sure RGI files are available in data/auxiliary/RGI. If you did",
              "not download them already, you can find them at",
              f"https://daacdata.apps.nsidc.org/pub/DATASETS/nsidc0770_rgi_v7/regional_files/RGI2000-v7.0-{product}/.",
              "Mind that you need to unzip them. If you decide to put them into a",
              "directory, name it as the file is named (e.g. RGI2000-v7.0-G-01_alaska).")
        raise FileNotFoundError
    if product == "C":
        # ! work-around: drop small glaciers
        # issue: takes long to do computations or kernel crashes if
        # (assumption) region contains too many small glaciers. this is
        # equally true for o2 regions, which is why I drop them here
        # already. observed for the Alps.
        small_glacier_mask = o1region.area_km2 < 1
        if sum(small_glacier_mask) != 0:
            warnings.warn(f"Dropping {sum(small_glacier_mask)} glaciers < 1 km².")
        o1region = o1region[~small_glacier_mask]
    return o1region


def load_o2region(o2code: str, product: str = "complexes") -> gpd.GeoDataFrame:
    o1region = load_o1region(o2code[:2], product)
    return o1region[o1region["o2region"]==o2code[:5]]


def load_basins(rgi_ids: list[str]) -> gpd.GeoDataFrame:
    if len(rgi_ids) > 1:
        assert(all([id[:17]==rgi_ids[0][:17]] for id in rgi_ids))
    rgi_o1_gpdf = load_o1region(rgi_ids[0].split("-")[3], product="glaciers")
    id_to_index_series = pd.Series(data=rgi_o1_gpdf.index, index=rgi_o1_gpdf.rgi_id)
    return rgi_o1_gpdf.loc[id_to_index_series.loc[rgi_ids].values]


def load_glacier_outlines(identifier: str|list[str]) -> shapely.MultiPolygon:
    if isinstance(identifier, list):
        out = load_basins(identifier)
    elif len(identifier) == (7+4+1+2+5+4) and identifier.split("-")[:3] == ["RGI2000", "v4.1", "G"]:
        out = load_basins([identifier])
    # the pattern is rather allowing, set it to "^(-?[012][0-9]){2}(_[a-z]+){1,5}(_[0-9][a-z][0-9]?)?$" to make it tight
    elif len(identifier) >= 5 and re.match("^(-?[012][0-9]){2}$", identifier[:5]):
        out = load_o2region(identifier[:5])
    elif re.match("[012][0-9](_[a-z]+)+", identifier):
        out = load_o1region(identifier[:2])
    else:
        raise ValueError(f"Provided o1, o2, or RGI identifiers. \"{identifier}\" not understood.")
    return out.unary_union
__all__.append("load_glacier_outlines")


def nan_unique(data: np.typing.ArrayLike) -> list:
    return [element for element in np.unique(data) if not np.isnan(element)]
__all__.append("nan_unique")

__all__ = sorted(__all__)<|MERGE_RESOLUTION|>--- conflicted
+++ resolved
@@ -78,7 +78,6 @@
     return time.strftime("%Y%m%dT%H%M%S")
 
 
-<<<<<<< HEAD
 def convert_all_esri_to_feather(dir_path: str = None) -> None:
     for shp_file in glob.glob("*.shp", root_dir=dir_path):
         try:
@@ -101,9 +100,6 @@
 __all__.append("convert_all_esri_to_feather")
 
 
-=======
-# not used and clutters namespace
->>>>>>> 16538a6b
 # def download_file(url: str, out_path: str = ".") -> str:
 #     # snippet adapted from https://stackoverflow.com/a/16696317
 #     # authors: https://stackoverflow.com/users/427457/roman-podlinov
@@ -119,10 +115,23 @@
 #                 #if chunk: 
 #                 f.write(chunk)
 #     return local_filename
-<<<<<<< HEAD
 # __all__.append("download_file")
-=======
->>>>>>> 16538a6b
+# not used and clutters namespace
+# def download_file(url: str, out_path: str = ".") -> str:
+#     # snippet adapted from https://stackoverflow.com/a/16696317
+#     # authors: https://stackoverflow.com/users/427457/roman-podlinov
+#     #      and https://stackoverflow.com/users/12641442/jenia
+#     local_filename = os.join(out_path, url.split('/')[-1])
+#     # NOTE the stream=True parameter below
+#     with requests.get(url, stream=True) as r:
+#         r.raise_for_status()
+#         with open(local_filename, 'wb') as f:
+#             for chunk in r.iter_content(chunk_size=8192): 
+#                 # If you have chunk encoded response uncomment if
+#                 # and set chunk_size parameter to None.
+#                 #if chunk: 
+#                 f.write(chunk)
+#     return local_filename
 
 
 def find_region_id(location: any, scope: str = "o2") -> str:
