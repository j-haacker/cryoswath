from dateutil.relativedelta import relativedelta
import fnmatch
import ftplib
import geopandas as gpd
import numpy as np
import os
import pandas as pd
from pyproj import Transformer
import rasterio as rio
import rioxarray as rioxr
from scipy.spatial.transform import Rotation
import shapely
import warnings
import xarray as xr

from . import gis
from .misc import *

__all__ = list()

# requires implicitly rasterio(?), flox(?), dask(?)

class l1b_data(xr.Dataset):
    # for now, only CryoSat-2 implemented

    __all__ = list()

    def __init__(self, l1b_filename: str, *,
                 waveform_selection: int|pd.Timestamp|list[int|pd.Timestamp]|slice = None,
                 drop_bad_waveforms: bool = True,
                 mask_coherence_gt1: bool = True,
                 drop_non_glacier_areas: bool = True,
                 coherence_threshold: float = 0.6,
                 power_threshold: tuple = ("snr", 10),
                 ) -> None:
        # ! tbi customize or drop misleading attributes of xr.Dataset
        # currently only originally named CryoSat-2 SARIn files implemented
        assert(fnmatch.fnmatch(l1b_filename, "*CS_????_SIR_SIN_1B_*.nc"))
        buffer = xr.open_dataset(l1b_filename)#, chunks={"time_20_ku": 256}
        # at least until baseline E ns_20_ku needs to be made a coordinate
        buffer = buffer.assign_coords(ns_20_ku=("ns_20_ku", np.arange(len(buffer.ns_20_ku))))
        # first: get azimuth bearing from smoothed incremental azimuths.
        # this needs to be done before dropping part of the recording
        poly3fit_params = np.polyfit(np.arange(len(buffer.time_20_ku)-1), 
                                     WGS84_ellpsoid.inv(lats1=buffer.lat_20_ku[:-1], lons1=buffer.lon_20_ku[:-1],
                                                  lats2=buffer.lat_20_ku[1:], lons2=buffer.lon_20_ku[1:])[0],
                                     3)
        buffer = buffer.assign(azimuth=("time_20_ku", np.poly1d(poly3fit_params)(np.arange(len(buffer.time_20_ku)-.5))%360))
        if waveform_selection != None:
            if not isinstance(waveform_selection, slice) and not isinstance(waveform_selection, list):
                waveform_selection = [waveform_selection]
            if (isinstance(waveform_selection, slice) and isinstance(waveform_selection.start, int)) \
                    or (isinstance(waveform_selection, list) and isinstance(waveform_selection[0], int)):
                buffer = buffer.isel(time_20_ku=waveform_selection)
            else:
                buffer = buffer.sel(time_20_ku=waveform_selection)
            # print(buffer)
        if mask_coherence_gt1:
            buffer["coherence_waveform_20_ku"] = buffer.coherence_waveform_20_ku.where(buffer.coherence_waveform_20_ku <= 1)
        buffer["power_waveform_20_ku"] = buffer.pwr_waveform_20_ku \
                                       * buffer.echo_scale_factor_20_ku \
                                       * 2**buffer.echo_scale_pwr_20_ku
        if drop_bad_waveforms:
            # see available flags using data.flag.attrs["flag_meanings"]
            # print("drop bad. cur buf:", buffer)
            buffer = drop_waveform(buffer, build_flag_mask(buffer.flag_mcd_20_ku, [
                'block_degraded',
                'blank_block',
                'datation_degraded',
                'orbit_prop_error',
                'echo_saturated',
                'other_echo_error',
                'sarin_rx1_error',
                'sarin_rx2_error',
                'window_delay_error',
                'agc_error',
                'trk_echo_error',
                'echo_rx1_error',
                'echo_rx2_error',
                'npm_error',
                'power_scale_error',
            ]))
        if drop_non_glacier_areas:
            # print("drop off. cur lon len:", buffer.lon_20_ku.shape)
            # ! this takes too long: improve implementation
            # buffer = buffer.isel(time_20_ku=gis.points_on_glacier(gpd.GeoSeries(gpd.points_from_xy(buffer.lon_20_ku, buffer.lat_20_ku), crs=4326)))
            # ! needs to be tidied up:
            # (also: simplify needed?)
            buffered_points = gpd.GeoSeries(gpd.points_from_xy(buffer.lon_20_ku, buffer.lat_20_ku), crs=4326).to_crs(3413).buffer(30_000).simplify(5_000).to_crs(4326)
            o2regions = gpd.read_feather(os.path.join(rgi_path, "RGI2000-v7.0-o2regions.feather"))
            try:
                o2code = o2regions[o2regions.geometry.contains(shapely.box(*buffered_points.total_bounds))]["o2region"].values[0]
                retain_indeces = buffered_points.intersects(load_o2region(o2code).clip_by_rect(*buffered_points.total_bounds).unary_union)
                # print(retain_indeces[retain_indeces].index)
                buffer = buffer.isel(time_20_ku=retain_indeces[retain_indeces].index)
            except IndexError:
                warnings.warn("Not enough waveforms left on glacier. Proceeding with 2 dummy waveforms to ensure no errors raised.")
                buffer = buffer.isel(time_20_ku=[0,1])
            else:
                print(retain_indeces[retain_indeces].index)
                buffer = buffer.isel(time_20_ku=retain_indeces[retain_indeces].index)
        buffer = buffer.assign_attrs(coherence_threshold=coherence_threshold,
                                     power_threshold=power_threshold)
        buffer = append_exclude_mask(buffer)
        buffer = append_poca_and_swath_idxs(buffer)
        # add potential phase wrap factor for later use
        buffer = buffer.assign_coords({"phase_wrap_factor": np.arange(-3, 4)})
        super().__init__(data_vars=buffer.data_vars, coords=buffer.coords, attrs=buffer.attrs)
    
<<<<<<< HEAD
    def append_poca_and_swath_idxs(self):
        # ! performance improvement potential
        # should be possible to vectorize with numba
        def find_poca_idx_and_swath_start_idx(smooth_coh):
            poca_idx = np.argmax(smooth_coh>.85)
            # poca expected 10 m after coherence exceeds threshold (no solid basis)
            poca_idx = np.argmax(smooth_coh[poca_idx:poca_idx+int(10/sample_width)])+poca_idx
            swath_start = poca_idx + int(5/sample_width)
            diff_smooth_coh = np.diff(smooth_coh[swath_start:swath_start+int(50/sample_width)])
            # swath can safest be used after the coherence dip
            swath_start = np.argmax(diff_smooth_coh[np.argmax(np.abs(diff_smooth_coh)>.001):]>0) + swath_start
            return poca_idx, swath_start
        self[["poca_idx", "swath_start"]] = xr.apply_ufunc(
            find_poca_idx_and_swath_start_idx,
            gauss_filter_DataArray(self.coherence_waveform_20_ku, "ns_20_ku", 35, 35),
            input_core_dims=[["ns_20_ku"]],
            output_core_dims=[[], []],
            vectorize=True)
        return self
    __all__.append("append_poca_and_swath_idxs")
        
=======
>>>>>>> 1569e177
    def append_ambiguous_reference_elevation(self):
        # !! This function causes much of the computation time. I suspect that
        # sparse memory accessing can be minimized with some tricks. However,
        # first tries ordering the spatial data, took even (much) longer.
        if not "xph_lats" in self.data_vars:
            self = self.locate_ambiguous_origin()
        # ! tbi: auto download ref dem if not present
        with get_dem_reader() as dem_reader:
            trans_4326_to_dem_crs = Transformer.from_crs('EPSG:4326', dem_reader.crs)
            x, y = trans_4326_to_dem_crs.transform(self.xph_lats, self.xph_lons)
            self = self.assign(xph_x=(("time_20_ku", "ns_20_ku", "phase_wrap_factor"), x), 
                               xph_y=(("time_20_ku", "ns_20_ku", "phase_wrap_factor"), y))
            with rioxr.open_rasterio(dem_reader) as ref_dem:
                # ! huge improvement potential: instead of the below, rasterio.sample could be used
                # [edit] use postgis
<<<<<<< HEAD
                ref_dem = ref_dem.rio.clip_box(np.nanmin(x), np.nanmin(y), np.nanmax(x), np.nanmax(y))
=======
                ref_dem = ref_dem.rio.clip_box(np.nanmin(x), np.nanmin(y), np.nanmax(x), np.nanmax(y)).squeeze()
>>>>>>> 1569e177
                self["xph_ref_elevs"] = ref_dem.sel(x=self.xph_x, y=self.xph_y, method="nearest")
        # rasterio suggests sorting like `for ind in np.lexsort([y, x]): rv.append((x[ind], y[ind]))`
        # sort_key = np.lexsort([y, x])
        # planar_coords = zip(x[sort_key], y[sort_key])
        # ref_elev_vector = np.fromiter(dem_reader.sample(planar_coords), "float32")[sort_key.argsort()]
        # return self.assign(xph_ref_elevs=(self.xph_lats.dims,
        #                                   np.reshape(ref_elev_vector,
        #                                              self.xph_lats.shape)))
        return self
    __all__.append("append_ambiguous_reference_elevation")

<<<<<<< HEAD
    def append_below_threshold_mask(self, coherence_threshold: float = 0.6,
                                          power_threshold: tuple = ("snr", 10), *,
                                          drop_first_peak: bool = True):
        # for now require tuple. could be some auto recognition in future.
        assert(isinstance(power_threshold, tuple))
        # only signal-to-noise-ratio implemented
        assert(power_threshold[0] == "snr")
        if "swath_start" not in self:
            self.append_poca_and_swath_idxs()
        # ! the below is verbose but not fast. scrap the unnecessary computations
        power_threshold = self.noise_power_20_ku+10*np.log10(power_threshold[1])
        self["below_thresholds"] = np.logical_or(10*np.log10(self.power_waveform_20_ku) < power_threshold,
                                                 self.coherence_waveform_20_ku < coherence_threshold)
        if drop_first_peak:
            self["below_thresholds"] = np.logical_or(self.below_thresholds,
                                                     (self.ns_20_ku < self.swath_start).values.T)
        return self
    __all__.append("append_below_threshold_mask")

=======
>>>>>>> 1569e177
    def append_best_fit_phase_index(self):
        # ! Implement opt-out or/and grouping alternatives
        if not "group_id" in self.data_vars:
            self = self.tag_groups()
<<<<<<< HEAD
=======
            # it makes sense to always unwrap the phases immediately after finding
            # the groups. assigning the best fitting indices otherwise messes up
            # your data
            self = self.unwrap_phase_diff()
>>>>>>> 1569e177
        # before locating echos, find groups because also phase is unwrapped
        if not "xph_elev_diffs" in self.data_vars:
            self = self.append_elev_diff_to_ref()
        self = self.assign(ph_idx=(("time_20_ku", "ns_20_ku"),
                                   np.empty((len(self.time_20_ku), len(self.ns_20_ku)), dtype="int")))
<<<<<<< HEAD
        self["ph_idx"] = np.abs(self.xph_elev_diffs.where(self.group_id.isnull())).idxmin("phase_wrap_factor")
        # ! should be possible with numba and apply_ufunc
        for wf in range(len(self.time_20_ku)):
            if not self.group_id[wf].isnull().all():
                self["ph_idx"][wf][~self.group_id[wf].isnull()] \
                    = self.xph_elev_diffs[wf].groupby(self.group_id[wf]).map(
                        lambda x: x.ns_20_ku*0+np.abs(x.mean("ns_20_ku")).idxmin("phase_wrap_factor"))
=======
        def min_abs_idx(ph_diff, group_ids):
            out = np.zeros_like(group_ids)
            for i in nan_unique(group_ids):
                mask = group_ids == i
                out[mask] = np.argmin(np.abs(np.sum(ph_diff[mask,:], axis=0)))-3
            return out
        self["ph_idx"] = xr.apply_ufunc(min_abs_idx, 
                                        self.xph_elev_diffs, 
                                        self.group_id,
                                        input_core_dims=[["ns_20_ku", "phase_wrap_factor"], ["ns_20_ku"]],
                                        output_core_dims=[["ns_20_ku"]])
        self["ph_idx"] = xr.where(self.group_id.isnull(), np.abs(self.xph_elev_diffs).idxmin("phase_wrap_factor"), self.ph_idx)
>>>>>>> 1569e177
        return self
    __all__.append("append_best_fit_phase_index")
    
    def append_elev_diff_to_ref(self):
        if not "xph_ref_elevs" in self.data_vars:
            self = self.append_ambiguous_reference_elevation()
        self["xph_elev_diffs"] = (self.xph_elevs-self.xph_ref_elevs)
        return self
    __all__.append("append_elev_diff_to_ref")
    
    def append_smoothed_complex_phase(self):
        self["ph_diff_complex_smoothed"] = gauss_filter_DataArray(np.exp(1j*self.ph_diff_waveform_20_ku),
                                                                  dim="ns_20_ku", window_extent=21, std=5)
        return self
    __all__.append("append_smoothed_complex_phase")
    
    @classmethod
    def from_id(cls, track_id: str|pd.Timestamp, **kwargs) -> "l1b_data":
        track_id = pd.to_datetime(track_id)
        # edge cases with exactly 0 nanoseconds may fail. however, since this is
        # only relevant for detail inspection, edge cases are ignored
        if track_id.nanosecond != 0:
            kwargs=dict(waveform_selection=track_id)
            # file name list as look up table
            full_file_names = load_cs_full_file_names(update="no")
            idx_loc = full_file_names.index.get_indexer([track_id], method="pad")[0]
            track_id = full_file_names.index[idx_loc]
        l1b_data_dir = os.path.join(data_path, "L1b", track_id.strftime(f"%Y{os.path.sep}%m"))
        track_id = cs_time_to_id(track_id)
        if os.path.isdir(l1b_data_dir):
            for file_name in os.listdir(l1b_data_dir):
                if fnmatch.fnmatch(file_name, "*CS_????_SIR_SIN_1B_*") \
                and os.path.split(file_name)[-1][19:34] == track_id \
                and file_name.endswith(".nc"):
                    return cls(os.path.join(l1b_data_dir, file_name), **kwargs)
        return cls(download_single_file(track_id), **kwargs)
    __all__.append("from_id")

    def get_rgi_o2(self) -> str:
        """Finds RGIv7 o2 region that contains the track's central lat,
        lon.

        Returns:
            str: RGI v7 `long_code`
        """
        rgi_o2_gpdf = gpd.read_feather(os.path.join(rgi_path, "RGI2000-v7.0-o2regions.feather"))
        return rgi_o2_gpdf[rgi_o2_gpdf.contains(
                gpd.points_from_xy(self.lon_20_ku, self.lat_20_ku, crs=4326).unary_union().centroid
            )].long_code.values[0]
    __all__.append("get_rgi_o2")

    def phase_jump(self):
        if not "ph_diff_complex_smoothed" in self.data_vars:
            self = self.append_smoothed_complex_phase()
        ph_diff_diff = self.ph_diff_complex_smoothed.diff("ns_20_ku")
        # ! implement choosing tolerance
        ph_diff_diff_tolerance = .1
        jump_mask =  np.logical_or(np.abs(ph_diff_diff) > ph_diff_diff_tolerance,
                                np.abs(ph_diff_diff).rolling(ns_20_ku=2).sum() > 2* 0.8*ph_diff_diff_tolerance)
        if not "exclude_mask" in self.data_vars:
            self = append_exclude_mask(self)
        return xr.where(self.exclude_mask.sel(ns_20_ku=jump_mask.ns_20_ku), False, jump_mask)
    __all__.append("phase_jump")

    def phase_outlier(self, tol: float|None = None):
        # inputs have to be complex unit vectors
        # if no tol provided calc equivalent of 300 m at nadir
        if tol == None:
            temp_x_width = 300 # [m] allow ph_diff to jump by this value (roughly)
            temp_H = 720e3 # [m] rough altitude of CS2
            # 0s below: set to an arbitrary off nadir angle at which the x_width should actually have the defined value
            tol = (np.arctan(np.tan(np.deg2rad(0))+temp_x_width/temp_H)-np.deg2rad(0)) \
                   * 2*np.pi / np.tan(speed_of_light/Ku_band_freq/antenna_baseline)
        if not "ph_diff_complex_smoothed" in self.data_vars:
            self = self.append_smoothed_complex_phase()
        # ph_diff_tol is small, so approx equal to secant length
        return np.abs(np.exp(1j*self.ph_diff_waveform_20_ku) - self.ph_diff_complex_smoothed) > tol
    __all__.append("phase_outlier")

    # ! rename to something like retrieve_ambiguous_origins
    def locate_ambiguous_origin(self):
        # Calculate normal distance: position on ellipsoid surface <--> major axis
        r_N = WGS84_ellpsoid.a/np.sqrt(1-WGS84_ellpsoid.es*np.sin(np.deg2rad(self.lat_20_ku))**2)
        # Add satellite height
        r_cs2 = r_N+self.alt_20_ku
        # Calculate distance: satellite <--> echo origin
        range_to_scat = self.ref_range()+(self.ns_20_ku-512)*sample_width
        theta = np.arcsin(-(self.ph_diff_waveform_20_ku + self.phase_wrap_factor*2*np.pi)
                          * (speed_of_light/Ku_band_freq)/(2*np.pi*antenna_baseline)) \
                - np.deg2rad(self.off_nadir_roll_angle_str_20_ku)
        # Calculate distance: echo origin <--> major axis (from scalar product)
        r_x = np.sqrt( range_to_scat**2 + r_cs2**2 - (2*range_to_scat*r_cs2*np.cos(theta)) )
        # below has been simplified from more transparent:
        # self["xph_elevs"] = r_x - r_N
        # dist_off_groundtrack = r_N/(r_N+self["xph_elevs"]) \
        #                        * r_N*np.arctan(range_to_scat*np.sin(theta)/(r_cs2-range_to_scat*np.cos(theta)))
        dist_off_groundtrack = r_N/r_x  * r_N*np.arctan(range_to_scat*np.sin(theta)/(r_cs2-range_to_scat*np.cos(theta)))
        lons, lats = WGS84_ellpsoid.fwd(lons=self.lon_20_ku.expand_dims({"ns_20_ku": self.ns_20_ku.size,
                                                                   "phase_wrap_factor": self.phase_wrap_factor.size}, [-2, -1]),
                                  lats=self.lat_20_ku.expand_dims({"ns_20_ku": self.ns_20_ku.size,
                                                                   "phase_wrap_factor": self.phase_wrap_factor.size}, [-2, -1]),
                                  az=self.azimuth.expand_dims({"ns_20_ku": self.ns_20_ku.size,
                                                               "phase_wrap_factor": self.phase_wrap_factor.size}, [-2, -1])+90,
                                  dist=dist_off_groundtrack)[:2]
        return self.assign(xph_lons=(("time_20_ku", "ns_20_ku", "phase_wrap_factor"), lons),
                           xph_lats=(("time_20_ku", "ns_20_ku", "phase_wrap_factor"), lats),
                           # Assuming the local ellipsoid radius changes slowly:
                           xph_elevs=(("time_20_ku", "ns_20_ku", "phase_wrap_factor"), (r_x - r_N).transpose("time_20_ku", "ns_20_ku", "phase_wrap_factor").values),
                           xph_thetas=(("time_20_ku", "ns_20_ku", "phase_wrap_factor"), theta.transpose("time_20_ku", "ns_20_ku", "phase_wrap_factor").values),
                           xph_dists=(("time_20_ku", "ns_20_ku", "phase_wrap_factor"), dist_off_groundtrack.transpose("time_20_ku", "ns_20_ku", "phase_wrap_factor").values))
    __all__.append("locate_ambiguous_origin")
    
    def ref_range(self):
        corrections = self.mod_dry_tropo_cor_01 \
                      + self.mod_wet_tropo_cor_01 \
                      + self.iono_cor_gim_01 \
                      + self.pole_tide_01 \
                      + self.solid_earth_tide_01 \
                      + self.load_tide_01
        return self.window_del_20_ku/np.timedelta64(1, 's') / 2 * speed_of_light \
               + np.interp(self.time_20_ku, self.time_cor_01, corrections)
    __all__.append("ref_range")
    
    def tag_groups(self):
<<<<<<< HEAD
        non_group_samples = self.phase_outlier()
        group_tags = (np.logical_or(np.logical_or(self.phase_jump(), non_group_samples.rolling(ns_20_ku=3).sum()==0),
                                    self.below_thresholds).astype('uint8').diff("ns_20_ku")==-1).cumsum("ns_20_ku") \
                     + xr.DataArray(data=np.arange(len(self.time_20_ku))*len(self.ns_20_ku), dims="time_20_ku")
        self["group_id"] = group_tags.where(~self.below_thresholds).where(~non_group_samples)
        def unwrap(group):
            smooth_phase_diff = np.angle(group.ph_diff_complex_smoothed)
            diff = np.unwrap(smooth_phase_diff) - smooth_phase_diff
            return group.ph_diff_waveform_20_ku + diff
        unwrapped = self[["ph_diff_waveform_20_ku", "ph_diff_complex_smoothed"]].groupby(self.group_id).map(unwrap)
        self["ph_diff_waveform_20_ku"] = \
            xr.where(self.group_id.isnull(), *xr.align(self.ph_diff_waveform_20_ku, unwrapped, join="left"))
=======
        phase_outlier = self.phase_outlier()
        ignore_mask = (self.exclude_mask + phase_outlier) != 0
        gap_separator = ignore_mask.rolling(ns_20_ku=3).sum() == 3
        any_separator = np.logical_or(*xr.align(self.phase_jump(), gap_separator, join="outer"))
        rising_edge_per_waveform_counter = (any_separator.astype('int32').diff("ns_20_ku")==-1).cumsum("ns_20_ku") + 1
        group_tags = rising_edge_per_waveform_counter \
            + xr.DataArray(data=np.arange(len(self.time_20_ku))*len(self.ns_20_ku), dims="time_20_ku")
        group_tags = xr.align(group_tags, self.power_waveform_20_ku, join="right")[0].where(~ignore_mask)
        def filter_small_groups(group_ids):
            out = group_ids
            for i in nan_unique(group_ids):
                mask = group_ids == i
                if mask.sum() < 3:
                    out[mask] = 0
            return out
        group_tags = xr.apply_ufunc(filter_small_groups,
                       group_tags,
                       input_core_dims=[["ns_20_ku"]],
                       output_core_dims=[["ns_20_ku"]])
        group_tags = group_tags.where(group_tags != 0)
        self["group_id"] = group_tags
>>>>>>> 1569e177
        return self
    __all__.append("tag_groups")

    def to_l2(self, out_vars: list|dict = {"time_20_ku": "time", "xph_x": "x", "xph_y": "y",
                                           "xph_elevs": "height", "xph_ref_elevs": "h_ref", "xph_elev_diffs": "h_diff",
                                           },
                    retain_vars: list|dict = [], *,
                    swath_or_poca: str = "swath",
                    tidy: bool = True):
        # implicitly test whether data was processed. if not, do so
        if not "ph_idx" in self.data_vars:
            self = self.append_best_fit_phase_index()
        if isinstance(out_vars, dict):
            self = self.drop_vars(list(out_vars.values()), errors="ignore")
            self = self.rename_vars(out_vars)
            out_vars = list(out_vars.values())
        if isinstance(retain_vars, dict):
            self = self.drop_vars(list(retain_vars.values()), errors="ignore")
            self = self.rename_vars(retain_vars)
            retain_vars = list(retain_vars.values())
        # print(self[out_vars+retain_vars].to_dataframe())
        if swath_or_poca == "swath":
<<<<<<< HEAD
            buffer = self[out_vars+retain_vars].where(~self.below_thresholds)\
                                               .sel(phase_wrap_factor=self.ph_idx)\
                                               .dropna("time_20_ku", how="all")
        elif swath_or_poca == "poca":
            buffer = self[out_vars+retain_vars].sel(ns_20_ku=self.poca_idx, phase_wrap_factor=self.ph_idx)\
                                               .dropna("time_20_ku", how="all")
=======
            buffer = self[out_vars+retain_vars].where(~self.exclude_mask)\
                                               .sel(phase_wrap_factor=self.ph_idx)\
                                               .dropna("time_20_ku", how="all")
        elif swath_or_poca == "poca":
            buffer = self[out_vars+retain_vars+["ph_idx"]].sel(ns_20_ku=self.poca_idx)
            buffer = buffer[out_vars+retain_vars].sel(phase_wrap_factor=buffer.ph_idx).dropna("time_20_ku", how="all")
>>>>>>> 1569e177
        elif swath_or_poca == "both":
            swath = self.to_l2(out_vars, retain_vars, tidy=tidy)
            poca = self.to_l2(out_vars, retain_vars, tidy=tidy, swath_or_poca="poca")
            return swath, poca
        else:
            raise ValueError(f"You provided \"swath_or_poca={swath_or_poca}\". Choose \"swath\", \"poca\",",
                             "or \"both\".")
        # print(buffer.drop_vars(buffer.coords).drop_dims("band"))
        drop_coords = [coord for coord in buffer.coords if coord not in ["time"]]
        from . import l2 # needs to stay here to prevent circular import!
        l2_data = l2.from_processed_l1b(buffer.squeeze().drop_vars(drop_coords))
        if tidy: l2_data = l2.limit_filter(l2_data, "h_diff", 150)
        return l2_data
    __all__.append("to_l2")

    def unwrap_phase_diff(self):
        def unwrap(ph_diff, group_ids):
            out = ph_diff
            for i in nan_unique(group_ids):
                mask = group_ids == i
                out[mask] = np.unwrap(ph_diff[mask])
            return out
        self["ph_diff_waveform_20_ku"] = xr.apply_ufunc(unwrap, 
                                                        self.ph_diff_waveform_20_ku, 
                                                        self.group_id,
                                                        input_core_dims=[["ns_20_ku"], ["ns_20_ku"]],
                                                        output_core_dims=[["ns_20_ku"]])
        return self
    __all__.append("unwrap_phase_diff")

    __all__ = sorted(__all__)

__all__.append("l1b_data")


# helper functions ####################################################
    
def append_exclude_mask(cs_l1b_ds):
    # for now require tuple. could be some auto recognition in future.
    assert(isinstance(cs_l1b_ds.power_threshold, tuple))
    # only signal-to-noise-ratio implemented
    assert(cs_l1b_ds.power_threshold[0] == "snr")
    # if "swath_start" not in cs_l1b_ds:
    #     cs_l1b_ds.append_poca_and_swath_idxs()
    # ! the below is verbose but not fast. scrap the unnecessary computations
    power_threshold = cs_l1b_ds.noise_power_20_ku+10*np.log10(cs_l1b_ds.power_threshold[1])
    cs_l1b_ds["exclude_mask"] = \
        np.logical_or(10*np.log10(cs_l1b_ds.power_waveform_20_ku) < power_threshold,
                      cs_l1b_ds.coherence_waveform_20_ku < cs_l1b_ds.coherence_threshold)
    # if drop_first_peak:
    #     cs_l1b_ds["exclude_mask"] = np.logical_or(cs_l1b_ds.exclude_mask,
    #                                                 (cs_l1b_ds.ns_20_ku < cs_l1b_ds.swath_start).values.T)
    return cs_l1b_ds
__all__.append("append_exclude_mask")
    

def append_poca_and_swath_idxs(cs_l1b_ds):
    # ! performance improvement potential
    # should be possible to accelerate with numba
    def find_poca_idx_and_swath_start_idx(smooth_coh):
        poca_idx = np.argmax(smooth_coh>.85)
        # poca expected 10 m after coherence exceeds threshold (no solid basis)
        poca_idx = np.argmax(smooth_coh[poca_idx:poca_idx+int(10/sample_width)])+poca_idx
        swath_start = poca_idx + int(5/sample_width)
        diff_smooth_coh = np.diff(smooth_coh[swath_start:swath_start+int(50/sample_width)])
        # swath can safest be used after the coherence dip
        swath_start = np.argmax(diff_smooth_coh[np.argmax(np.abs(diff_smooth_coh)>.001):]>0) + swath_start
        return poca_idx, swath_start
    cs_l1b_ds[["poca_idx", "swath_start"]] = xr.apply_ufunc(
        find_poca_idx_and_swath_start_idx,
        gauss_filter_DataArray(cs_l1b_ds.coherence_waveform_20_ku, "ns_20_ku", 35, 35),
        input_core_dims=[["ns_20_ku"]],
        output_core_dims=[[], []],
        vectorize=True)
    if "exclude_mask" not in cs_l1b_ds.data_vars:
        cs_l1b_ds = append_exclude_mask(cs_l1b_ds)
    cs_l1b_ds["exclude_mask"] = xr.where(cs_l1b_ds.ns_20_ku<cs_l1b_ds.swath_start, True, cs_l1b_ds.exclude_mask)
    return cs_l1b_ds
__all__.append("append_poca_and_swath_idxs")


def build_flag_mask(cs_l1b_flag: xr.DataArray, black_list: list = [], white_list: str = "",
                    mode: str = "black_list"):
    if "flag_masks" in cs_l1b_flag.attrs and black_list != [] and mode == "black_list":
        flag_dictionary = pd.Series(data=cs_l1b_flag.attrs["flag_meanings"].split(" "),
                                    index=np.log2(np.abs(cs_l1b_flag.attrs["flag_masks"].astype("int64")
                                                        )).astype("int")).sort_index()
        def flag_func(int_code: int) -> bool:
            for i, b in enumerate(reversed(bin(int_code)[2:])):
                if b == "0": continue
                try:
                    if flag_dictionary.loc[i] in black_list:
                        return True
                except KeyError:
                    raise("Flag not found in attributes! Pointing to a bug or an issue in the data.")
            return False
    # ! below needs a revision: what should be returned?
    elif "flag_values" in cs_l1b_flag.attrs and white_list != "" and mode == "white_list":
        flag_dictionary = pd.Series(data=cs_l1b_flag.attrs["flag_meanings"].split(" "),
                                    index=cs_l1b_flag.attrs["flag_values"])
        def flag_func(int_code: int):
            return flag_dictionary.loc[int_code]
    else:
        raise(NotImplementedError)
    return xr.apply_ufunc(np.vectorize(flag_func), cs_l1b_flag.astype(int), dask="allowed")
__all__.append("build_flag_mask")


def download_files(region_of_interest: str|shapely.Polygon,
                   start_datetime: str|pd.Timestamp = "2010-10-10",
                   end_datetime: str|pd.Timestamp = "2011-11-11", *,
                   buffer_region_by: float = None,
                   #baseline: str = "latest",
                   ):
    start_datetime, end_datetime = pd.to_datetime([start_datetime, end_datetime])
    cs_tracks = load_cs_ground_tracks(region_of_interest, start_datetime, end_datetime, buffer_region_by=buffer_region_by)
    for period in pd.date_range(start_datetime,
                                end_datetime+np.timedelta64(1, 'm'), freq="M"):
        try:
            currently_present_files = os.listdir("../data/L1b/"+period.strftime("%Y/%m"))
        except FileNotFoundError:
            os.makedirs("../data/L1b/"+period.strftime("%Y/%m"))
            currently_present_files = []
        with ftplib.FTP("science-pds.cryosat.esa.int") as ftp:
            ftp.login(passwd=personal_email)
            try:
                ftp.cwd("/SIR_SIN_L1/"+period.strftime("%Y/%m"))
            except ftplib.error_perm:
                warnings.warn("Directory /SIR_SIN_L1/"+period.strftime("%Y/%m")+" couldn't be accessed.")
                continue
            else:
                print("\n_______\nentering", period.strftime("%Y - %m"))
            for remote_file in ftp.nlst():
                if remote_file[-3:] == ".nc" \
                and pd.to_datetime(remote_file[19:34]) in cs_tracks.index \
                and remote_file not in currently_present_files:
                    local_path = os.path.join("../data/L1b/", period.strftime("%Y/%m"), remote_file)
                    try:
                        with open(local_path, "wb") \
                        as local_file:
                            print("___\ndownloading "+remote_file)
                            ftp.retrbinary("RETR "+remote_file, local_file.write)
                            print("done")
                    except:
                        if os.path.isfile(local_path):
                            os.remove(local_path)
                        raise
__all__.append("download_files")

def download_single_file(track_id: str) -> str:
    # currently only CryoSat-2
    with ftplib.FTP("science-pds.cryosat.esa.int") as ftp:
        ftp.login(passwd=personal_email)
        ftp.cwd("/SIR_SIN_L1/"+pd.to_datetime(track_id).strftime("%Y/%m"))
        for remote_file in ftp.nlst():
            if remote_file[-3:] == ".nc" \
            and remote_file[19:34] == track_id:
                local_path = os.path.join("../data/L1b/", pd.to_datetime(track_id).strftime("%Y/%m"))
                if not os.path.isdir(local_path):
                    os.makedirs(local_path)
                local_path = os.path.join(local_path, remote_file)
                try:
                    with open(local_path, "wb") as local_file:
                        print("___\ndownloading "+remote_file)
                        ftp.retrbinary("RETR "+remote_file, local_file.write)
                        print("done")
                        return local_path
                except:
                    if os.path.isfile(local_path):
                        os.remove(local_path)
                    raise
        print(f"File for id {track_id} couldn't be found in remote dir {ftp.pwd()}.")
        raise FileNotFoundError()
__all__.append("download_single_file")

def drop_waveform(cs_l1b_ds, time_20_ku_mask):
    """Use mask along time dim to drop waveforms.

    Args:
        time_20_ku_mask (1-dim bool): Mask: drop where True.

    Returns:
        xr.Dataset or DataArray: Input dataset without marked waveforms.
    """
    return cs_l1b_ds.sel(time_20_ku=cs_l1b_ds.time_20_ku[~time_20_ku_mask])
__all__.append("drop_waveform")


# left here for improvement ideas
# def choose_group_phase_wrap(waveform):
#     # this should be possible for all waveforms in parallel (see below). However, this takes much longer for some
#     # reason. Check again, when using dask (looks like a sparse memory accessing issue).
#     # ds["ph_idx"][~ds.group_id.isnull()] = ds.xph_swath_h_diff.groupby(ds.group_id).map(lambda x: x.ns_20_ku*0+x.mean("stacked_time_20_ku_ns_20_ku").idxmin("phase_wrap_factor"))
#     return waveform.xph_elev_diffs.groupby(waveform.group_id).map(lambda x: x.ns_20_ku*0+x.mean("ns_20_ku").idxmin("phase_wrap_factor"))


__all__ = sorted(__all__)<|MERGE_RESOLUTION|>--- conflicted
+++ resolved
@@ -107,30 +107,6 @@
         buffer = buffer.assign_coords({"phase_wrap_factor": np.arange(-3, 4)})
         super().__init__(data_vars=buffer.data_vars, coords=buffer.coords, attrs=buffer.attrs)
     
-<<<<<<< HEAD
-    def append_poca_and_swath_idxs(self):
-        # ! performance improvement potential
-        # should be possible to vectorize with numba
-        def find_poca_idx_and_swath_start_idx(smooth_coh):
-            poca_idx = np.argmax(smooth_coh>.85)
-            # poca expected 10 m after coherence exceeds threshold (no solid basis)
-            poca_idx = np.argmax(smooth_coh[poca_idx:poca_idx+int(10/sample_width)])+poca_idx
-            swath_start = poca_idx + int(5/sample_width)
-            diff_smooth_coh = np.diff(smooth_coh[swath_start:swath_start+int(50/sample_width)])
-            # swath can safest be used after the coherence dip
-            swath_start = np.argmax(diff_smooth_coh[np.argmax(np.abs(diff_smooth_coh)>.001):]>0) + swath_start
-            return poca_idx, swath_start
-        self[["poca_idx", "swath_start"]] = xr.apply_ufunc(
-            find_poca_idx_and_swath_start_idx,
-            gauss_filter_DataArray(self.coherence_waveform_20_ku, "ns_20_ku", 35, 35),
-            input_core_dims=[["ns_20_ku"]],
-            output_core_dims=[[], []],
-            vectorize=True)
-        return self
-    __all__.append("append_poca_and_swath_idxs")
-        
-=======
->>>>>>> 1569e177
     def append_ambiguous_reference_elevation(self):
         # !! This function causes much of the computation time. I suspect that
         # sparse memory accessing can be minimized with some tricks. However,
@@ -146,11 +122,7 @@
             with rioxr.open_rasterio(dem_reader) as ref_dem:
                 # ! huge improvement potential: instead of the below, rasterio.sample could be used
                 # [edit] use postgis
-<<<<<<< HEAD
-                ref_dem = ref_dem.rio.clip_box(np.nanmin(x), np.nanmin(y), np.nanmax(x), np.nanmax(y))
-=======
                 ref_dem = ref_dem.rio.clip_box(np.nanmin(x), np.nanmin(y), np.nanmax(x), np.nanmax(y)).squeeze()
->>>>>>> 1569e177
                 self["xph_ref_elevs"] = ref_dem.sel(x=self.xph_x, y=self.xph_y, method="nearest")
         # rasterio suggests sorting like `for ind in np.lexsort([y, x]): rv.append((x[ind], y[ind]))`
         # sort_key = np.lexsort([y, x])
@@ -162,53 +134,19 @@
         return self
     __all__.append("append_ambiguous_reference_elevation")
 
-<<<<<<< HEAD
-    def append_below_threshold_mask(self, coherence_threshold: float = 0.6,
-                                          power_threshold: tuple = ("snr", 10), *,
-                                          drop_first_peak: bool = True):
-        # for now require tuple. could be some auto recognition in future.
-        assert(isinstance(power_threshold, tuple))
-        # only signal-to-noise-ratio implemented
-        assert(power_threshold[0] == "snr")
-        if "swath_start" not in self:
-            self.append_poca_and_swath_idxs()
-        # ! the below is verbose but not fast. scrap the unnecessary computations
-        power_threshold = self.noise_power_20_ku+10*np.log10(power_threshold[1])
-        self["below_thresholds"] = np.logical_or(10*np.log10(self.power_waveform_20_ku) < power_threshold,
-                                                 self.coherence_waveform_20_ku < coherence_threshold)
-        if drop_first_peak:
-            self["below_thresholds"] = np.logical_or(self.below_thresholds,
-                                                     (self.ns_20_ku < self.swath_start).values.T)
-        return self
-    __all__.append("append_below_threshold_mask")
-
-=======
->>>>>>> 1569e177
     def append_best_fit_phase_index(self):
         # ! Implement opt-out or/and grouping alternatives
         if not "group_id" in self.data_vars:
             self = self.tag_groups()
-<<<<<<< HEAD
-=======
             # it makes sense to always unwrap the phases immediately after finding
             # the groups. assigning the best fitting indices otherwise messes up
             # your data
             self = self.unwrap_phase_diff()
->>>>>>> 1569e177
         # before locating echos, find groups because also phase is unwrapped
         if not "xph_elev_diffs" in self.data_vars:
             self = self.append_elev_diff_to_ref()
         self = self.assign(ph_idx=(("time_20_ku", "ns_20_ku"),
                                    np.empty((len(self.time_20_ku), len(self.ns_20_ku)), dtype="int")))
-<<<<<<< HEAD
-        self["ph_idx"] = np.abs(self.xph_elev_diffs.where(self.group_id.isnull())).idxmin("phase_wrap_factor")
-        # ! should be possible with numba and apply_ufunc
-        for wf in range(len(self.time_20_ku)):
-            if not self.group_id[wf].isnull().all():
-                self["ph_idx"][wf][~self.group_id[wf].isnull()] \
-                    = self.xph_elev_diffs[wf].groupby(self.group_id[wf]).map(
-                        lambda x: x.ns_20_ku*0+np.abs(x.mean("ns_20_ku")).idxmin("phase_wrap_factor"))
-=======
         def min_abs_idx(ph_diff, group_ids):
             out = np.zeros_like(group_ids)
             for i in nan_unique(group_ids):
@@ -221,7 +159,6 @@
                                         input_core_dims=[["ns_20_ku", "phase_wrap_factor"], ["ns_20_ku"]],
                                         output_core_dims=[["ns_20_ku"]])
         self["ph_idx"] = xr.where(self.group_id.isnull(), np.abs(self.xph_elev_diffs).idxmin("phase_wrap_factor"), self.ph_idx)
->>>>>>> 1569e177
         return self
     __all__.append("append_best_fit_phase_index")
     
@@ -346,20 +283,6 @@
     __all__.append("ref_range")
     
     def tag_groups(self):
-<<<<<<< HEAD
-        non_group_samples = self.phase_outlier()
-        group_tags = (np.logical_or(np.logical_or(self.phase_jump(), non_group_samples.rolling(ns_20_ku=3).sum()==0),
-                                    self.below_thresholds).astype('uint8').diff("ns_20_ku")==-1).cumsum("ns_20_ku") \
-                     + xr.DataArray(data=np.arange(len(self.time_20_ku))*len(self.ns_20_ku), dims="time_20_ku")
-        self["group_id"] = group_tags.where(~self.below_thresholds).where(~non_group_samples)
-        def unwrap(group):
-            smooth_phase_diff = np.angle(group.ph_diff_complex_smoothed)
-            diff = np.unwrap(smooth_phase_diff) - smooth_phase_diff
-            return group.ph_diff_waveform_20_ku + diff
-        unwrapped = self[["ph_diff_waveform_20_ku", "ph_diff_complex_smoothed"]].groupby(self.group_id).map(unwrap)
-        self["ph_diff_waveform_20_ku"] = \
-            xr.where(self.group_id.isnull(), *xr.align(self.ph_diff_waveform_20_ku, unwrapped, join="left"))
-=======
         phase_outlier = self.phase_outlier()
         ignore_mask = (self.exclude_mask + phase_outlier) != 0
         gap_separator = ignore_mask.rolling(ns_20_ku=3).sum() == 3
@@ -381,7 +304,6 @@
                        output_core_dims=[["ns_20_ku"]])
         group_tags = group_tags.where(group_tags != 0)
         self["group_id"] = group_tags
->>>>>>> 1569e177
         return self
     __all__.append("tag_groups")
 
@@ -404,21 +326,12 @@
             retain_vars = list(retain_vars.values())
         # print(self[out_vars+retain_vars].to_dataframe())
         if swath_or_poca == "swath":
-<<<<<<< HEAD
-            buffer = self[out_vars+retain_vars].where(~self.below_thresholds)\
-                                               .sel(phase_wrap_factor=self.ph_idx)\
-                                               .dropna("time_20_ku", how="all")
-        elif swath_or_poca == "poca":
-            buffer = self[out_vars+retain_vars].sel(ns_20_ku=self.poca_idx, phase_wrap_factor=self.ph_idx)\
-                                               .dropna("time_20_ku", how="all")
-=======
             buffer = self[out_vars+retain_vars].where(~self.exclude_mask)\
                                                .sel(phase_wrap_factor=self.ph_idx)\
                                                .dropna("time_20_ku", how="all")
         elif swath_or_poca == "poca":
             buffer = self[out_vars+retain_vars+["ph_idx"]].sel(ns_20_ku=self.poca_idx)
             buffer = buffer[out_vars+retain_vars].sel(phase_wrap_factor=buffer.ph_idx).dropna("time_20_ku", how="all")
->>>>>>> 1569e177
         elif swath_or_poca == "both":
             swath = self.to_l2(out_vars, retain_vars, tidy=tidy)
             poca = self.to_l2(out_vars, retain_vars, tidy=tidy, swath_or_poca="poca")
